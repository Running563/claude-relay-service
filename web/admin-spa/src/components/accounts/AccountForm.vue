<template>
  <Teleport to="body">
    <div v-if="show" class="modal fixed inset-0 z-50 flex items-center justify-center p-3 sm:p-4">
      <div
        class="modal-content custom-scrollbar mx-auto max-h-[90vh] w-full max-w-2xl overflow-y-auto p-4 sm:p-6 md:p-8"
      >
        <div class="mb-4 flex items-center justify-between sm:mb-6">
          <div class="flex items-center gap-2 sm:gap-3">
            <div
              class="flex h-8 w-8 items-center justify-center rounded-lg bg-gradient-to-br from-green-500 to-green-600 sm:h-10 sm:w-10 sm:rounded-xl"
            >
              <i class="fas fa-user-circle text-sm text-white sm:text-base" />
            </div>
            <h3 class="text-lg font-bold text-gray-900 dark:text-gray-100 sm:text-xl">
              {{ isEdit ? '编辑账户' : '添加账户' }}
            </h3>
          </div>
          <button
            class="p-1 text-gray-400 transition-colors hover:text-gray-600"
            @click="$emit('close')"
          >
            <i class="fas fa-times text-lg sm:text-xl" />
          </button>
        </div>

        <!-- 步骤指示器 -->
        <div
          v-if="!isEdit && (form.addType === 'oauth' || form.addType === 'setup-token')"
          class="mb-4 flex items-center justify-center sm:mb-8"
        >
          <div class="flex items-center space-x-2 sm:space-x-4">
            <div class="flex items-center">
              <div
                :class="[
                  'flex h-6 w-6 items-center justify-center rounded-full text-xs font-semibold sm:h-8 sm:w-8 sm:text-sm',
                  oauthStep >= 1 ? 'bg-blue-500 text-white' : 'bg-gray-200 text-gray-500'
                ]"
              >
                1
              </div>
              <span
                class="ml-1.5 text-xs font-medium text-gray-700 dark:text-gray-300 sm:ml-2 sm:text-sm"
                >基本信息</span
              >
            </div>
            <div class="h-0.5 w-4 bg-gray-300 sm:w-8" />
            <div class="flex items-center">
              <div
                :class="[
                  'flex h-6 w-6 items-center justify-center rounded-full text-xs font-semibold sm:h-8 sm:w-8 sm:text-sm',
                  oauthStep >= 2 ? 'bg-blue-500 text-white' : 'bg-gray-200 text-gray-500'
                ]"
              >
                2
              </div>
              <span
                class="ml-1.5 text-xs font-medium text-gray-700 dark:text-gray-300 sm:ml-2 sm:text-sm"
                >授权认证</span
              >
            </div>
          </div>
        </div>

        <!-- 步骤1: 基本信息和代理设置 -->
        <div v-if="oauthStep === 1 && !isEdit">
          <div class="space-y-6">
            <div v-if="!isEdit">
              <label class="mb-3 block text-sm font-semibold text-gray-700 dark:text-gray-300"
                >平台</label
              >
              <div class="flex gap-4">
                <label class="flex cursor-pointer items-center">
                  <input
                    v-model="form.platform"
                    class="mr-2 text-blue-600 focus:ring-blue-500 dark:border-gray-600 dark:bg-gray-700"
                    type="radio"
                    value="claude"
                  />
                  <span class="text-sm text-gray-700 dark:text-gray-300">Claude</span>
                </label>
                <label class="flex cursor-pointer items-center">
                  <input
                    v-model="form.platform"
                    class="mr-2 text-blue-600 focus:ring-blue-500 dark:border-gray-600 dark:bg-gray-700"
                    type="radio"
                    value="claude-console"
                  />
                  <span class="text-sm text-gray-700 dark:text-gray-300">Claude Console</span>
                </label>
                <label class="flex cursor-pointer items-center">
                  <input
                    v-model="form.platform"
                    class="mr-2 text-blue-600 focus:ring-blue-500 dark:border-gray-600 dark:bg-gray-700"
                    type="radio"
                    value="gemini"
                  />
                  <span class="text-sm text-gray-700 dark:text-gray-300">Gemini</span>
                </label>
                <label class="flex cursor-pointer items-center">
                  <input
                    v-model="form.platform"
                    class="mr-2 text-blue-600 focus:ring-blue-500 dark:border-gray-600 dark:bg-gray-700"
                    type="radio"
                    value="openai"
                  />
                  <span class="text-sm text-gray-700 dark:text-gray-300">OpenAI</span>
                </label>
                <label class="flex cursor-pointer items-center">
                  <input
                    v-model="form.platform"
                    class="mr-2 text-blue-600 focus:ring-blue-500 dark:border-gray-600 dark:bg-gray-700"
                    type="radio"
                    value="azure_openai"
                  />
                  <span class="text-sm text-gray-700 dark:text-gray-300">Azure OpenAI</span>
                </label>
                <label class="flex cursor-pointer items-center">
                  <input
                    v-model="form.platform"
                    class="mr-2 text-blue-600 focus:ring-blue-500 dark:border-gray-600 dark:bg-gray-700"
                    type="radio"
                    value="bedrock"
                  />
                  <span class="text-sm text-gray-700 dark:text-gray-300">Bedrock</span>
                </label>
              </div>
            </div>

            <div
              v-if="
                !isEdit &&
                form.platform !== 'claude-console' &&
                form.platform !== 'bedrock' &&
                form.platform !== 'azure_openai'
              "
            >
              <label class="mb-3 block text-sm font-semibold text-gray-700 dark:text-gray-300"
                >添加方式</label
              >
              <div class="flex flex-wrap gap-4">
                <label v-if="form.platform === 'claude'" class="flex cursor-pointer items-center">
                  <input
                    v-model="form.addType"
                    class="mr-2 text-blue-600 focus:ring-blue-500 dark:border-gray-600 dark:bg-gray-700"
                    type="radio"
                    value="setup-token"
                  />
                  <span class="text-sm text-gray-700 dark:text-gray-300">Setup Token (推荐)</span>
                </label>
                <label class="flex cursor-pointer items-center">
                  <input
                    v-model="form.addType"
                    class="mr-2 text-blue-600 focus:ring-blue-500 dark:border-gray-600 dark:bg-gray-700"
                    type="radio"
                    value="oauth"
                  />
                  <span class="text-sm text-gray-700 dark:text-gray-300">OAuth 授权</span>
                </label>
                <label class="flex cursor-pointer items-center">
                  <input
                    v-model="form.addType"
                    class="mr-2 text-blue-600 focus:ring-blue-500 dark:border-gray-600 dark:bg-gray-700"
                    type="radio"
                    value="manual"
                  />
                  <span class="text-sm text-gray-700 dark:text-gray-300"
                    >手动输入 Access Token</span
                  >
                </label>
              </div>
            </div>

            <div>
              <label class="mb-3 block text-sm font-semibold text-gray-700 dark:text-gray-300"
                >账户名称</label
              >
              <input
                v-model="form.name"
                class="form-input w-full dark:border-gray-600 dark:bg-gray-700 dark:text-gray-200 dark:placeholder-gray-400"
                :class="{ 'border-red-500': errors.name }"
                placeholder="为账户设置一个易识别的名称"
                required
                type="text"
              />
              <p v-if="errors.name" class="mt-1 text-xs text-red-500">
                {{ errors.name }}
              </p>
            </div>

            <div>
              <label class="mb-3 block text-sm font-semibold text-gray-700 dark:text-gray-300"
                >描述 (可选)</label
              >
              <textarea
                v-model="form.description"
                class="form-input w-full resize-none dark:border-gray-600 dark:bg-gray-700 dark:text-gray-200 dark:placeholder-gray-400"
                placeholder="账户用途说明..."
                rows="3"
              />
            </div>

            <div>
              <label class="mb-3 block text-sm font-semibold text-gray-700 dark:text-gray-300"
                >账户类型</label
              >
              <div class="flex gap-4">
                <label class="flex cursor-pointer items-center">
                  <input
                    v-model="form.accountType"
                    class="mr-2 text-blue-600 focus:ring-blue-500 dark:border-gray-600 dark:bg-gray-700"
                    type="radio"
                    value="shared"
                  />
                  <span class="text-sm text-gray-700 dark:text-gray-300">共享账户</span>
                </label>
                <label class="flex cursor-pointer items-center">
                  <input
                    v-model="form.accountType"
                    class="mr-2 text-blue-600 focus:ring-blue-500 dark:border-gray-600 dark:bg-gray-700"
                    type="radio"
                    value="dedicated"
                  />
                  <span class="text-sm text-gray-700 dark:text-gray-300">专属账户</span>
                </label>
                <label class="flex cursor-pointer items-center">
                  <input
                    v-model="form.accountType"
                    class="mr-2 text-blue-600 focus:ring-blue-500 dark:border-gray-600 dark:bg-gray-700"
                    type="radio"
                    value="group"
                  />
                  <span class="text-sm text-gray-700 dark:text-gray-300">分组调度</span>
                </label>
              </div>
              <p class="mt-2 text-xs text-gray-500 dark:text-gray-400">
                共享账户：供所有API Key使用；专属账户：仅供特定API
                Key使用；分组调度：加入分组供分组内调度
              </p>
            </div>

            <!-- 分组选择器 -->
            <div v-if="form.accountType === 'group'">
              <label class="mb-3 block text-sm font-semibold text-gray-700 dark:text-gray-300"
                >选择分组 *</label
              >
              <div class="flex gap-2">
                <div class="flex-1">
                  <!-- 多选分组界面 -->
                  <div
                    class="max-h-48 space-y-2 overflow-y-auto rounded-md border p-3 dark:border-gray-600 dark:bg-gray-700"
                  >
                    <div
                      v-if="filteredGroups.length === 0"
                      class="text-sm text-gray-500 dark:text-gray-400"
                    >
                      暂无可用分组
                    </div>
                    <label
                      v-for="group in filteredGroups"
                      :key="group.id"
                      class="flex cursor-pointer items-center gap-2 rounded-md p-2 hover:bg-gray-50 dark:hover:bg-gray-600"
                    >
                      <input
                        v-model="form.groupIds"
                        class="rounded border-gray-300 text-blue-600 focus:ring-blue-500 dark:border-gray-600 dark:bg-gray-700"
                        type="checkbox"
                        :value="group.id"
                      />
                      <span class="text-sm text-gray-700 dark:text-gray-200">
                        {{ group.name }} ({{ group.memberCount || 0 }} 个成员)
                      </span>
                    </label>
                    <!-- 新建分组选项 -->
                    <div class="border-t pt-2 dark:border-gray-600">
                      <button
                        class="flex items-center gap-2 text-sm text-blue-600 hover:text-blue-800 dark:text-blue-400 dark:hover:text-blue-300"
                        type="button"
                        @click="handleNewGroup"
                      >
                        <i class="fas fa-plus" />
                        新建分组
                      </button>
                    </div>
                  </div>
                </div>
                <button
                  class="rounded-md border border-gray-300 bg-white px-3 py-2 text-sm font-medium text-gray-700 hover:bg-gray-50 focus:outline-none focus:ring-2 focus:ring-blue-500 focus:ring-offset-2 dark:border-gray-600 dark:bg-gray-700 dark:text-gray-200 dark:hover:bg-gray-600"
                  type="button"
                  @click="refreshGroups"
                >
                  <i class="fas fa-sync-alt" :class="{ 'animate-spin': loadingGroups }" />
                </button>
              </div>
            </div>

            <!-- Gemini 项目 ID 字段 -->
            <div v-if="form.platform === 'gemini'">
              <label class="mb-3 block text-sm font-semibold text-gray-700 dark:text-gray-300"
                >项目 ID (可选)</label
              >
              <input
                v-model="form.projectId"
                class="form-input w-full dark:border-gray-600 dark:bg-gray-700 dark:text-gray-200 dark:placeholder-gray-400"
                placeholder="例如：verdant-wares-464411-k9"
                type="text"
              />
              <div class="mt-2 rounded-lg border border-yellow-200 bg-yellow-50 p-3">
                <div class="flex items-start gap-2">
                  <i class="fas fa-info-circle mt-0.5 text-yellow-600" />
                  <div class="text-xs text-yellow-700">
                    <p class="mb-1 font-medium">Google Cloud/Workspace 账号需要提供项目 ID</p>
                    <p>
                      某些 Google 账号（特别是绑定了 Google Cloud 的账号）会被识别为 Workspace
                      账号，需要提供额外的项目 ID。
                    </p>
                    <div class="mt-2 rounded border border-yellow-300 bg-white p-2">
                      <p class="mb-1 font-medium">如何获取项目 ID：</p>
                      <ol class="ml-2 list-inside list-decimal space-y-1">
                        <li>
                          访问
                          <a
                            class="font-medium text-blue-600 hover:underline"
                            href="https://console.cloud.google.com/welcome"
                            target="_blank"
                            >Google Cloud Console</a
                          >
                        </li>
                        <li>
                          复制<span class="font-semibold text-red-600">项目 ID（Project ID）</span
                          >，通常是字符串格式
                        </li>
                        <li class="text-red-600">
                          ⚠️ 注意：要复制项目 ID（Project ID），不要复制项目编号（Project Number）！
                        </li>
                      </ol>
                    </div>
                    <p class="mt-2">
                      <strong>提示：</strong>如果您的账号是普通个人账号（未绑定 Google
                      Cloud），请留空此字段。
                    </p>
                  </div>
                </div>
              </div>
            </div>

            <!-- Bedrock 特定字段 -->
            <div v-if="form.platform === 'bedrock' && !isEdit" class="space-y-4">
              <div>
                <label class="mb-3 block text-sm font-semibold text-gray-700 dark:text-gray-300"
                  >AWS 访问密钥 ID *</label
                >
                <input
                  v-model="form.accessKeyId"
                  class="form-input w-full dark:border-gray-600 dark:bg-gray-700 dark:text-gray-200 dark:placeholder-gray-400"
                  :class="{ 'border-red-500': errors.accessKeyId }"
                  placeholder="请输入 AWS Access Key ID"
                  required
                  type="text"
                />
                <p v-if="errors.accessKeyId" class="mt-1 text-xs text-red-500">
                  {{ errors.accessKeyId }}
                </p>
              </div>

              <div>
                <label class="mb-3 block text-sm font-semibold text-gray-700 dark:text-gray-300"
                  >AWS 秘密访问密钥 *</label
                >
                <input
                  v-model="form.secretAccessKey"
                  class="form-input w-full dark:border-gray-600 dark:bg-gray-700 dark:text-gray-200 dark:placeholder-gray-400"
                  :class="{ 'border-red-500': errors.secretAccessKey }"
                  placeholder="请输入 AWS Secret Access Key"
                  required
                  type="password"
                />
                <p v-if="errors.secretAccessKey" class="mt-1 text-xs text-red-500">
                  {{ errors.secretAccessKey }}
                </p>
              </div>

              <div>
                <label class="mb-3 block text-sm font-semibold text-gray-700 dark:text-gray-300"
                  >AWS 区域 *</label
                >
                <input
                  v-model="form.region"
                  class="form-input w-full dark:border-gray-600 dark:bg-gray-700 dark:text-gray-200 dark:placeholder-gray-400"
                  :class="{ 'border-red-500': errors.region }"
                  placeholder="例如：us-east-1"
                  required
                  type="text"
                />
                <p v-if="errors.region" class="mt-1 text-xs text-red-500">
                  {{ errors.region }}
                </p>
                <div class="mt-2 rounded-lg border border-blue-200 bg-blue-50 p-3">
                  <div class="flex items-start gap-2">
                    <i class="fas fa-info-circle mt-0.5 text-blue-600" />
                    <div class="text-xs text-blue-700">
                      <p class="mb-1 font-medium">常用 AWS 区域参考：</p>
                      <div class="grid grid-cols-2 gap-1 text-xs">
                        <span>• us-east-1 (美国东部)</span>
                        <span>• us-west-2 (美国西部)</span>
                        <span>• eu-west-1 (欧洲爱尔兰)</span>
                        <span>• ap-southeast-1 (新加坡)</span>
                        <span>• ap-northeast-1 (东京)</span>
                        <span>• eu-central-1 (法兰克福)</span>
                      </div>
                      <p class="mt-2 text-blue-600">💡 请输入完整的区域代码，如 us-east-1</p>
                    </div>
                  </div>
                </div>
              </div>

              <div>
                <label class="mb-3 block text-sm font-semibold text-gray-700 dark:text-gray-300"
                  >会话令牌 (可选)</label
                >
                <input
                  v-model="form.sessionToken"
                  class="form-input w-full dark:border-gray-600 dark:bg-gray-700 dark:text-gray-200 dark:placeholder-gray-400"
                  placeholder="如果使用临时凭证，请输入会话令牌"
                  type="password"
                />
                <p class="mt-1 text-xs text-gray-500 dark:text-gray-400">
                  仅在使用临时 AWS 凭证时需要填写
                </p>
              </div>

              <div>
                <label class="mb-3 block text-sm font-semibold text-gray-700 dark:text-gray-300"
                  >默认主模型 (可选)</label
                >
                <input
                  v-model="form.defaultModel"
                  class="form-input w-full dark:border-gray-600 dark:bg-gray-700 dark:text-gray-200 dark:placeholder-gray-400"
                  placeholder="例如：us.anthropic.claude-sonnet-4-20250514-v1:0"
                  type="text"
                />
                <p class="mt-1 text-xs text-gray-500 dark:text-gray-400">
                  留空将使用系统默认模型。支持 inference profile ID 或 ARN
                </p>
                <div class="mt-2 rounded-lg border border-amber-200 bg-amber-50 p-3">
                  <div class="flex items-start gap-2">
                    <i class="fas fa-info-circle mt-0.5 text-amber-600" />
                    <div class="text-xs text-amber-700">
                      <p class="mb-1 font-medium">Bedrock 模型配置说明：</p>
                      <ul class="list-inside list-disc space-y-1 text-xs">
                        <li>支持 Inference Profile ID（推荐）</li>
                        <li>支持 Application Inference Profile ARN</li>
                        <li>常用模型：us.anthropic.claude-sonnet-4-20250514-v1:0</li>
                        <li>留空将使用系统配置的默认模型</li>
                      </ul>
                    </div>
                  </div>
                </div>
              </div>

              <div>
                <label class="mb-3 block text-sm font-semibold text-gray-700 dark:text-gray-300"
                  >小快速模型 (可选)</label
                >
                <input
                  v-model="form.smallFastModel"
                  class="form-input w-full dark:border-gray-600 dark:bg-gray-700 dark:text-gray-200 dark:placeholder-gray-400"
                  placeholder="例如：us.anthropic.claude-3-5-haiku-20241022-v1:0"
                  type="text"
                />
                <p class="mt-1 text-xs text-gray-500 dark:text-gray-400">
                  用于快速响应的轻量级模型，留空将使用系统默认
                </p>
              </div>
            </div>

            <!-- Azure OpenAI 特定字段 -->
            <div v-if="form.platform === 'azure_openai' && !isEdit" class="space-y-4">
              <div>
                <label class="mb-3 block text-sm font-semibold text-gray-700 dark:text-gray-300"
                  >Azure Endpoint *</label
                >
                <input
                  v-model="form.azureEndpoint"
                  class="form-input w-full dark:border-gray-600 dark:bg-gray-700 dark:text-gray-200 dark:placeholder-gray-400"
                  :class="{ 'border-red-500': errors.azureEndpoint }"
                  placeholder="https://your-resource.openai.azure.com"
                  required
                  type="url"
                />
                <p v-if="errors.azureEndpoint" class="mt-1 text-xs text-red-500">
                  {{ errors.azureEndpoint }}
                </p>
                <p class="mt-1 text-xs text-gray-500 dark:text-gray-400">
                  Azure OpenAI 资源的终结点 URL，格式：https://your-resource.openai.azure.com
                </p>
              </div>

              <div>
                <label class="mb-3 block text-sm font-semibold text-gray-700 dark:text-gray-300"
                  >API 版本</label
                >
                <input
                  v-model="form.apiVersion"
                  class="form-input w-full dark:border-gray-600 dark:bg-gray-700 dark:text-gray-200 dark:placeholder-gray-400"
                  placeholder="2024-02-01"
                  type="text"
                />
                <p class="mt-1 text-xs text-gray-500 dark:text-gray-400">
                  Azure OpenAI API 版本，默认使用最新稳定版本 2024-02-01
                </p>
              </div>

              <div>
                <label class="mb-3 block text-sm font-semibold text-gray-700 dark:text-gray-300"
                  >部署名称 *</label
                >
                <input
                  v-model="form.deploymentName"
                  class="form-input w-full dark:border-gray-600 dark:bg-gray-700 dark:text-gray-200 dark:placeholder-gray-400"
                  :class="{ 'border-red-500': errors.deploymentName }"
                  placeholder="gpt-4"
                  required
                  type="text"
                />
                <p v-if="errors.deploymentName" class="mt-1 text-xs text-red-500">
                  {{ errors.deploymentName }}
                </p>
                <p class="mt-1 text-xs text-gray-500 dark:text-gray-400">
                  在 Azure OpenAI Studio 中创建的部署名称
                </p>
              </div>

              <div>
                <label class="mb-3 block text-sm font-semibold text-gray-700 dark:text-gray-300"
                  >API Key *</label
                >
                <input
                  v-model="form.apiKey"
                  class="form-input w-full dark:border-gray-600 dark:bg-gray-700 dark:text-gray-200 dark:placeholder-gray-400"
                  :class="{ 'border-red-500': errors.apiKey }"
                  placeholder="请输入 Azure OpenAI API Key"
                  required
                  type="password"
                />
                <p v-if="errors.apiKey" class="mt-1 text-xs text-red-500">
                  {{ errors.apiKey }}
                </p>
                <p class="mt-1 text-xs text-gray-500 dark:text-gray-400">
                  从 Azure 门户获取的 API 密钥
                </p>
              </div>

              <div>
                <label class="mb-3 block text-sm font-semibold text-gray-700 dark:text-gray-300"
                  >支持的模型</label
                >
                <div class="flex flex-wrap gap-2">
                  <label
                    v-for="model in [
                      'gpt-4',
                      'gpt-4-turbo',
                      'gpt-4o',
                      'gpt-4o-mini',
                      'gpt-5',
                      'gpt-5-mini',
                      'gpt-35-turbo',
                      'gpt-35-turbo-16k',
                      'codex-mini'
                    ]"
                    :key="model"
                    class="flex cursor-pointer items-center"
                  >
                    <input
                      v-model="form.supportedModels"
                      class="mr-2 text-blue-600 focus:ring-blue-500 dark:border-gray-600 dark:bg-gray-700"
                      type="checkbox"
                      :value="model"
                    />
                    <span class="text-sm text-gray-700 dark:text-gray-300">{{ model }}</span>
                  </label>
                </div>
                <p class="mt-1 text-xs text-gray-500 dark:text-gray-400">
                  选择此部署支持的模型类型
                </p>
              </div>
            </div>

            <div v-if="form.platform === 'bedrock' && !isEdit">
              <div>
                <label class="mb-3 block text-sm font-semibold text-gray-700 dark:text-gray-300"
                  >限流机制</label
                >
                <div class="mb-3">
                  <label class="inline-flex cursor-pointer items-center">
                    <input
                      v-model="form.enableRateLimit"
                      class="mr-2 rounded border-gray-300 text-blue-600 focus:border-blue-500 focus:ring focus:ring-blue-200 dark:border-gray-600 dark:bg-gray-700"
                      type="checkbox"
                    />
                    <span class="text-sm text-gray-700 dark:text-gray-300">启用限流机制</span>
                  </label>
                  <p class="mt-1 text-xs text-gray-500 dark:text-gray-400">
                    启用后，当账号返回429错误时将暂停调度一段时间
                  </p>
                </div>

                <div v-if="form.enableRateLimit">
                  <label class="mb-3 block text-sm font-semibold text-gray-700 dark:text-gray-300"
                    >限流时间 (分钟)</label
                  >
                  <input
                    v-model.number="form.rateLimitDuration"
                    class="form-input w-full dark:border-gray-600 dark:bg-gray-700 dark:text-gray-200 dark:placeholder-gray-400"
                    min="1"
                    placeholder="默认60分钟"
                    type="number"
                  />
                  <p class="mt-1 text-xs text-gray-500 dark:text-gray-400">
                    账号被限流后暂停调度的时间（分钟）
                  </p>
                </div>
              </div>
            </div>

            <!-- Claude Console 特定字段 -->
            <div v-if="form.platform === 'claude-console' && !isEdit" class="space-y-4">
              <div>
                <label class="mb-3 block text-sm font-semibold text-gray-700 dark:text-gray-300"
                  >API URL *</label
                >
                <input
                  v-model="form.apiUrl"
                  class="form-input w-full dark:border-gray-600 dark:bg-gray-700 dark:text-gray-200 dark:placeholder-gray-400"
                  :class="{ 'border-red-500': errors.apiUrl }"
                  placeholder="例如：https://api.example.com"
                  required
                  type="text"
                />
                <p v-if="errors.apiUrl" class="mt-1 text-xs text-red-500">
                  {{ errors.apiUrl }}
                </p>
              </div>

              <div>
                <label class="mb-3 block text-sm font-semibold text-gray-700 dark:text-gray-300"
                  >API Key *</label
                >
                <input
                  v-model="form.apiKey"
                  class="form-input w-full dark:border-gray-600 dark:bg-gray-700 dark:text-gray-200 dark:placeholder-gray-400"
                  :class="{ 'border-red-500': errors.apiKey }"
                  placeholder="请输入API Key"
                  required
                  type="password"
                />
                <p v-if="errors.apiKey" class="mt-1 text-xs text-red-500">
                  {{ errors.apiKey }}
                </p>
              </div>

              <div>
                <label class="mb-3 block text-sm font-semibold text-gray-700 dark:text-gray-300"
                  >模型映射表 (可选)</label
                >
                <div class="mb-3 rounded-lg bg-blue-50 p-3 dark:bg-blue-900/30">
                  <p class="text-xs text-blue-700 dark:text-blue-400">
                    <i class="fas fa-info-circle mr-1" />
                    留空表示支持所有模型且不修改请求。配置映射后，左侧模型会被识别为支持的模型，右侧是实际发送的模型。
                  </p>
                </div>

                <!-- 模型映射表 -->
                <div class="mb-3 space-y-2">
                  <div
                    v-for="(mapping, index) in modelMappings"
                    :key="index"
                    class="flex items-center gap-2"
                  >
                    <input
                      v-model="mapping.from"
                      class="form-input flex-1 dark:border-gray-600 dark:bg-gray-700 dark:text-gray-200 dark:placeholder-gray-400"
                      placeholder="原始模型名称"
                      type="text"
                    />
                    <i class="fas fa-arrow-right text-gray-400 dark:text-gray-500" />
                    <input
                      v-model="mapping.to"
                      class="form-input flex-1 dark:border-gray-600 dark:bg-gray-700 dark:text-gray-200 dark:placeholder-gray-400"
                      placeholder="映射后的模型名称"
                      type="text"
                    />
                    <button
                      class="rounded-lg p-2 text-red-500 transition-colors hover:bg-red-50 dark:hover:bg-red-900/20"
                      type="button"
                      @click="removeModelMapping(index)"
                    >
                      <i class="fas fa-trash" />
                    </button>
                  </div>
                </div>

                <!-- 添加映射按钮 -->
                <button
                  class="w-full rounded-lg border-2 border-dashed border-gray-300 px-4 py-2 text-gray-600 transition-colors hover:border-gray-400 hover:text-gray-700 dark:border-gray-600 dark:text-gray-400 dark:hover:border-gray-500 dark:hover:text-gray-300"
                  type="button"
                  @click="addModelMapping"
                >
                  <i class="fas fa-plus mr-2" />
                  添加模型映射
                </button>

                <!-- 快捷添加按钮 -->
                <div class="mt-3 flex flex-wrap gap-2">
                  <button
                    class="rounded-lg bg-blue-100 px-3 py-1 text-xs text-blue-700 transition-colors hover:bg-blue-200 dark:bg-blue-900/30 dark:text-blue-400 dark:hover:bg-blue-900/50"
                    type="button"
                    @click="
                      addPresetMapping('claude-sonnet-4-20250514', 'claude-sonnet-4-20250514')
                    "
                  >
                    + Sonnet 4
                  </button>
                  <button
                    class="rounded-lg bg-purple-100 px-3 py-1 text-xs text-purple-700 transition-colors hover:bg-purple-200 dark:bg-purple-900/30 dark:text-purple-400 dark:hover:bg-purple-900/50"
                    type="button"
                    @click="
                      addPresetMapping('claude-opus-4-1-20250805', 'claude-opus-4-1-20250805')
                    "
                  >
                    + Opus 4.1
                  </button>
                  <button
                    class="rounded-lg bg-green-100 px-3 py-1 text-xs text-green-700 transition-colors hover:bg-green-200 dark:bg-green-900/30 dark:text-green-400 dark:hover:bg-green-900/50"
                    type="button"
                    @click="
                      addPresetMapping('claude-3-5-haiku-20241022', 'claude-3-5-haiku-20241022')
                    "
                  >
                    + Haiku 3.5
                  </button>
                  <button
                    class="rounded-lg bg-orange-100 px-3 py-1 text-xs text-orange-700 transition-colors hover:bg-orange-200 dark:bg-orange-900/30 dark:text-orange-400 dark:hover:bg-orange-900/50"
                    type="button"
                    @click="
                      addPresetMapping('claude-opus-4-1-20250805', 'claude-sonnet-4-20250514')
                    "
                  >
                    + Opus 4.1 → Sonnet 4
                  </button>
                </div>
                <p class="mt-1 text-xs text-gray-500 dark:text-gray-400">
                  留空表示支持所有模型。如果指定模型，请求中的模型不在列表内将不会调度到此账号
                </p>
              </div>

              <div>
                <label class="mb-3 block text-sm font-semibold text-gray-700 dark:text-gray-300"
                  >自定义 User-Agent (可选)</label
                >
                <input
                  v-model="form.userAgent"
                  class="form-input w-full dark:border-gray-600 dark:bg-gray-700 dark:text-gray-200 dark:placeholder-gray-400"
                  placeholder="留空则透传客户端 User-Agent"
                  type="text"
                />
                <p class="mt-1 text-xs text-gray-500 dark:text-gray-400">
                  留空时将自动使用客户端的 User-Agent，仅在需要固定特定 UA 时填写
                </p>
              </div>

              <div>
                <label class="mb-3 block text-sm font-semibold text-gray-700 dark:text-gray-300"
                  >限流机制</label
                >
                <div class="mb-3">
                  <label class="inline-flex cursor-pointer items-center">
                    <input
                      v-model="form.enableRateLimit"
                      class="mr-2 rounded border-gray-300 text-blue-600 focus:border-blue-500 focus:ring focus:ring-blue-200 dark:border-gray-600 dark:bg-gray-700"
                      type="checkbox"
                    />
                    <span class="text-sm text-gray-700 dark:text-gray-300">启用限流机制</span>
                  </label>
                  <p class="mt-1 text-xs text-gray-500 dark:text-gray-400">
                    启用后，当账号返回429错误时将暂停调度一段时间
                  </p>
                </div>

                <div v-if="form.enableRateLimit">
                  <label class="mb-3 block text-sm font-semibold text-gray-700 dark:text-gray-300"
                    >限流时间 (分钟)</label
                  >
                  <input
                    v-model.number="form.rateLimitDuration"
                    class="form-input w-full dark:border-gray-600 dark:bg-gray-700 dark:text-gray-200 dark:placeholder-gray-400"
                    min="1"
                    placeholder="默认60分钟"
                    type="number"
                  />
                  <p class="mt-1 text-xs text-gray-500 dark:text-gray-400">
                    账号被限流后暂停调度的时间（分钟）
                  </p>
                </div>
              </div>
            </div>

            <!-- Claude 订阅类型选择 -->
            <div v-if="form.platform === 'claude'">
              <label class="mb-3 block text-sm font-semibold text-gray-700 dark:text-gray-300"
                >订阅类型</label
              >
              <div class="flex gap-4">
                <label class="flex cursor-pointer items-center">
                  <input
                    v-model="form.subscriptionType"
                    class="mr-2 text-blue-600 focus:ring-blue-500 dark:border-gray-600 dark:bg-gray-700"
                    type="radio"
                    value="claude_max"
                  />
                  <span class="text-sm text-gray-700 dark:text-gray-300">Claude Max</span>
                </label>
                <label class="flex cursor-pointer items-center">
                  <input
                    v-model="form.subscriptionType"
                    class="mr-2 text-blue-600 focus:ring-blue-500 dark:border-gray-600 dark:bg-gray-700"
                    type="radio"
                    value="claude_pro"
                  />
                  <span class="text-sm text-gray-700 dark:text-gray-300">Claude Pro</span>
                </label>
              </div>
              <p class="mt-2 text-xs text-gray-500 dark:text-gray-400">
                <i class="fas fa-info-circle mr-1" />
                Pro 账号不支持 Claude Opus 4 模型
              </p>
            </div>

            <!-- Claude 5小时限制自动停止调度选项 -->
            <div v-if="form.platform === 'claude'" class="mt-4">
              <label class="flex items-start">
                <input
                  v-model="form.autoStopOnWarning"
                  class="mt-1 text-blue-600 focus:ring-blue-500 dark:border-gray-600 dark:bg-gray-700"
                  type="checkbox"
                />
                <div class="ml-3">
                  <span class="text-sm font-medium text-gray-700 dark:text-gray-300">
                    5小时使用量接近限制时自动停止调度
                  </span>
                  <p class="mt-1 text-xs text-gray-500 dark:text-gray-400">
                    当系统检测到账户接近5小时使用限制时，自动暂停调度该账户。进入新的时间窗口后会自动恢复调度。
                  </p>
                </div>
              </label>
            </div>

            <!-- 所有平台的优先级设置 -->
            <div>
              <label class="mb-3 block text-sm font-semibold text-gray-700 dark:text-gray-300"
                >调度优先级 (1-100)</label
              >
              <input
                v-model.number="form.priority"
                class="form-input w-full dark:border-gray-600 dark:bg-gray-700 dark:text-gray-200 dark:placeholder-gray-400"
                max="100"
                min="1"
                placeholder="数字越小优先级越高，默认50"
                type="number"
              />
              <p class="mt-1 text-xs text-gray-500 dark:text-gray-400">
                数字越小优先级越高，建议范围：1-100
              </p>
            </div>

            <!-- 手动输入 Token 字段 -->
            <div
              v-if="
                form.addType === 'manual' &&
                form.platform !== 'claude-console' &&
                form.platform !== 'bedrock'
              "
              class="space-y-4 rounded-lg border border-blue-200 bg-blue-50 p-4"
            >
              <div class="mb-4 flex items-start gap-3">
                <div
                  class="mt-1 flex h-8 w-8 flex-shrink-0 items-center justify-center rounded-lg bg-blue-500"
                >
                  <i class="fas fa-info text-sm text-white" />
                </div>
                <div>
                  <h5 class="mb-2 font-semibold text-blue-900 dark:text-blue-300">
                    手动输入 Token
                  </h5>
                  <p
                    v-if="form.platform === 'claude'"
                    class="mb-2 text-sm text-blue-800 dark:text-blue-300"
                  >
                    请输入有效的 Claude Access Token。如果您有 Refresh
                    Token，建议也一并填写以支持自动刷新。
                  </p>
                  <p
                    v-else-if="form.platform === 'gemini'"
                    class="mb-2 text-sm text-blue-800 dark:text-blue-300"
                  >
                    请输入有效的 Gemini Access Token。如果您有 Refresh
                    Token，建议也一并填写以支持自动刷新。
                  </p>
                  <p
                    v-else-if="form.platform === 'openai'"
                    class="mb-2 text-sm text-blue-800 dark:text-blue-300"
                  >
                    请输入有效的 OpenAI Access Token。如果您有 Refresh
                    Token，建议也一并填写以支持自动刷新。
                  </p>
                  <div
                    class="mb-2 mt-2 rounded-lg border border-blue-300 bg-white/80 p-3 dark:border-blue-600 dark:bg-gray-800/80"
                  >
                    <p class="mb-1 text-sm font-medium text-blue-900 dark:text-blue-300">
                      <i class="fas fa-folder-open mr-1" />
                      获取 Access Token 的方法：
                    </p>
                    <p
                      v-if="form.platform === 'claude'"
                      class="text-xs text-blue-800 dark:text-blue-300"
                    >
                      请从已登录 Claude Code 的机器上获取
                      <code class="rounded bg-blue-100 px-1 py-0.5 font-mono dark:bg-blue-900/50"
                        >~/.claude/.credentials.json</code
                      >
                      文件中的凭证， 请勿使用 Claude 官网 API Keys 页面的密钥。
                    </p>
                    <p
                      v-else-if="form.platform === 'gemini'"
                      class="text-xs text-blue-800 dark:text-blue-300"
                    >
                      请从已登录 Gemini CLI 的机器上获取
                      <code class="rounded bg-blue-100 px-1 py-0.5 font-mono dark:bg-blue-900/50"
                        >~/.config/gemini/credentials.json</code
                      >
                      文件中的凭证。
                    </p>
                    <p
                      v-else-if="form.platform === 'openai'"
                      class="text-xs text-blue-800 dark:text-blue-300"
                    >
                      请从已登录 OpenAI 账户的机器上获取认证凭证， 或通过 OAuth 授权流程获取 Access
                      Token。
                    </p>
                  </div>
                  <p class="text-xs text-blue-600 dark:text-blue-400">
                    💡 如果未填写 Refresh Token，Token 过期后需要手动更新。
                  </p>
                </div>
              </div>

              <!-- OpenAI 平台需要 ID Token -->
              <div v-if="form.platform === 'openai'">
                <label class="mb-3 block text-sm font-semibold text-gray-700 dark:text-gray-300"
                  >ID Token *</label
                >
                <textarea
                  v-model="form.idToken"
                  class="form-input w-full resize-none font-mono text-xs dark:border-gray-600 dark:bg-gray-700 dark:text-gray-200 dark:placeholder-gray-400"
                  :class="{ 'border-red-500': errors.idToken }"
                  placeholder="请输入 ID Token (JWT 格式)..."
                  required
                  rows="4"
                />
                <p v-if="errors.idToken" class="mt-1 text-xs text-red-500">
                  {{ errors.idToken }}
                </p>
                <p class="mt-2 text-xs text-gray-500 dark:text-gray-400">
                  ID Token 是 OpenAI OAuth 认证返回的 JWT token，包含用户信息和组织信息
                </p>
              </div>

              <div>
                <label class="mb-3 block text-sm font-semibold text-gray-700 dark:text-gray-300"
                  >Access Token *</label
                >
                <textarea
                  v-model="form.accessToken"
                  class="form-input w-full resize-none font-mono text-xs dark:border-gray-600 dark:bg-gray-700 dark:text-gray-200 dark:placeholder-gray-400"
                  :class="{ 'border-red-500': errors.accessToken }"
                  placeholder="请输入 Access Token..."
                  required
                  rows="4"
                />
                <p v-if="errors.accessToken" class="mt-1 text-xs text-red-500">
                  {{ errors.accessToken }}
                </p>
              </div>

              <div>
                <label class="mb-3 block text-sm font-semibold text-gray-700 dark:text-gray-300"
                  >Refresh Token (可选)</label
                >
                <textarea
                  v-model="form.refreshToken"
                  class="form-input w-full resize-none font-mono text-xs dark:border-gray-600 dark:bg-gray-700 dark:text-gray-200 dark:placeholder-gray-400"
                  placeholder="请输入 Refresh Token..."
                  rows="4"
                />
              </div>
            </div>

            <!-- 代理设置 -->
            <ProxyConfig v-model="form.proxy" />

            <div class="flex gap-3 pt-4">
              <button
                class="flex-1 rounded-xl bg-gray-100 px-6 py-3 font-semibold text-gray-700 transition-colors hover:bg-gray-200 dark:bg-gray-800 dark:text-gray-300 dark:hover:bg-gray-700"
                type="button"
                @click="$emit('close')"
              >
                取消
              </button>
              <button
                v-if="
                  (form.addType === 'oauth' || form.addType === 'setup-token') &&
                  form.platform !== 'claude-console' &&
                  form.platform !== 'bedrock' &&
                  form.platform !== 'azure_openai'
                "
                class="btn btn-primary flex-1 px-6 py-3 font-semibold"
                :disabled="loading"
                type="button"
                @click="nextStep"
              >
                下一步
              </button>
              <button
                v-else
                class="btn btn-primary flex-1 px-6 py-3 font-semibold"
                :disabled="loading"
                type="button"
                @click="createAccount"
              >
                <div v-if="loading" class="loading-spinner mr-2" />
                {{ loading ? '创建中...' : '创建' }}
              </button>
            </div>
          </div>
        </div>

        <!-- 步骤2: OAuth授权 -->
        <OAuthFlow
          v-if="oauthStep === 2 && form.addType === 'oauth'"
          :platform="form.platform"
          :proxy="form.proxy"
          @back="oauthStep = 1"
          @success="handleOAuthSuccess"
        />

        <!-- 步骤2: Setup Token授权 -->
        <div v-if="oauthStep === 2 && form.addType === 'setup-token'" class="space-y-6">
          <!-- Claude Setup Token流程 -->
          <div v-if="form.platform === 'claude'">
            <div
              class="rounded-lg border border-blue-200 bg-blue-50 p-6 dark:border-blue-700 dark:bg-blue-900/30"
            >
              <div class="flex items-start gap-4">
                <div
                  class="flex h-10 w-10 flex-shrink-0 items-center justify-center rounded-lg bg-blue-500"
                >
                  <i class="fas fa-key text-white" />
                </div>
                <div class="flex-1">
                  <h4 class="mb-3 font-semibold text-blue-900 dark:text-blue-200">
                    Claude Setup Token 授权
                  </h4>
                  <p class="mb-4 text-sm text-blue-800 dark:text-blue-300">
                    请按照以下步骤通过 Setup Token 完成 Claude 账户的授权：
                  </p>

                  <div class="space-y-4">
                    <!-- 步骤1: 生成授权链接 -->
                    <div
                      class="rounded-lg border border-blue-300 bg-white/80 p-4 dark:border-blue-600 dark:bg-gray-800/80"
                    >
                      <div class="flex items-start gap-3">
                        <div
                          class="flex h-6 w-6 flex-shrink-0 items-center justify-center rounded-full bg-blue-600 text-xs font-bold text-white"
                        >
                          1
                        </div>
                        <div class="flex-1">
                          <p class="mb-2 font-medium text-blue-900 dark:text-blue-200">
                            点击下方按钮生成授权链接
                          </p>
                          <button
                            v-if="!setupTokenAuthUrl"
                            class="btn btn-primary px-4 py-2 text-sm"
                            :disabled="setupTokenLoading"
                            @click="generateSetupTokenAuthUrl"
                          >
                            <i v-if="!setupTokenLoading" class="fas fa-link mr-2" />
                            <div v-else class="loading-spinner mr-2" />
                            {{ setupTokenLoading ? '生成中...' : '生成 Setup Token 授权链接' }}
                          </button>
                          <div v-else class="space-y-3">
                            <div class="flex items-center gap-2">
                              <input
                                class="form-input flex-1 bg-gray-50 font-mono text-xs dark:bg-gray-700"
                                readonly
                                type="text"
                                :value="setupTokenAuthUrl"
                              />
                              <button
                                class="rounded-lg bg-gray-100 px-3 py-2 transition-colors hover:bg-gray-200 dark:bg-gray-700 dark:hover:bg-gray-600"
                                title="复制链接"
                                @click="copySetupTokenAuthUrl"
                              >
                                <i
                                  :class="
                                    setupTokenCopied ? 'fas fa-check text-green-500' : 'fas fa-copy'
                                  "
                                />
                              </button>
                            </div>
                            <button
                              class="text-xs text-blue-600 hover:text-blue-700"
                              @click="regenerateSetupTokenAuthUrl"
                            >
                              <i class="fas fa-sync-alt mr-1" />重新生成
                            </button>
                          </div>
                        </div>
                      </div>
                    </div>

                    <!-- 步骤2: 访问链接并授权 -->
                    <div
                      class="rounded-lg border border-blue-300 bg-white/80 p-4 dark:border-blue-600 dark:bg-gray-800/80"
                    >
                      <div class="flex items-start gap-3">
                        <div
                          class="flex h-6 w-6 flex-shrink-0 items-center justify-center rounded-full bg-blue-600 text-xs font-bold text-white"
                        >
                          2
                        </div>
                        <div class="flex-1">
                          <p class="mb-2 font-medium text-blue-900 dark:text-blue-200">
                            在浏览器中打开链接并完成授权
                          </p>
                          <p class="mb-2 text-sm text-blue-700 dark:text-blue-300">
                            请在新标签页中打开授权链接，登录您的 Claude 账户并授权 Claude Code。
                          </p>
                          <div
                            class="rounded border border-yellow-300 bg-yellow-50 p-3 dark:border-yellow-700 dark:bg-yellow-900/30"
                          >
                            <p class="text-xs text-yellow-800 dark:text-yellow-300">
                              <i class="fas fa-exclamation-triangle mr-1" />
                              <strong>注意：</strong
                              >如果您设置了代理，请确保浏览器也使用相同的代理访问授权页面。
                            </p>
                          </div>
                        </div>
                      </div>
                    </div>

                    <!-- 步骤3: 输入授权码 -->
                    <div
                      class="rounded-lg border border-blue-300 bg-white/80 p-4 dark:border-blue-600 dark:bg-gray-800/80"
                    >
                      <div class="flex items-start gap-3">
                        <div
                          class="flex h-6 w-6 flex-shrink-0 items-center justify-center rounded-full bg-blue-600 text-xs font-bold text-white"
                        >
                          3
                        </div>
                        <div class="flex-1">
                          <p class="mb-2 font-medium text-blue-900 dark:text-blue-200">
                            输入 Authorization Code
                          </p>
                          <p class="mb-3 text-sm text-blue-700 dark:text-blue-300">
                            授权完成后，从返回页面复制 Authorization Code，并粘贴到下方输入框：
                          </p>
                          <div class="space-y-3">
                            <div>
                              <label
                                class="mb-2 block text-sm font-semibold text-gray-700 dark:text-gray-300"
                              >
                                <i class="fas fa-key mr-2 text-blue-500" />Authorization Code
                              </label>
                              <textarea
                                v-model="setupTokenAuthCode"
                                class="form-input w-full resize-none font-mono text-sm dark:border-gray-600 dark:bg-gray-700 dark:text-gray-200 dark:placeholder-gray-400"
                                placeholder="粘贴从Claude Code授权页面获取的Authorization Code..."
                                rows="3"
                              />
                            </div>
                            <p class="mt-2 text-xs text-gray-500 dark:text-gray-400">
                              <i class="fas fa-info-circle mr-1" />
                              请粘贴从Claude Code授权页面复制的Authorization Code
                            </p>
                          </div>
                        </div>
                      </div>
                    </div>
                  </div>
                </div>
              </div>
            </div>
          </div>

          <div class="flex gap-3 pt-4">
            <button
              class="flex-1 rounded-xl bg-gray-100 px-6 py-3 font-semibold text-gray-700 transition-colors hover:bg-gray-200 dark:bg-gray-800 dark:text-gray-300 dark:hover:bg-gray-700"
              type="button"
              @click="oauthStep = 1"
            >
              上一步
            </button>
            <button
              class="btn btn-primary flex-1 px-6 py-3 font-semibold"
              :disabled="!canExchangeSetupToken || setupTokenExchanging"
              type="button"
              @click="exchangeSetupTokenCode"
            >
              <div v-if="setupTokenExchanging" class="loading-spinner mr-2" />
              {{ setupTokenExchanging ? '验证中...' : '完成授权' }}
            </button>
          </div>
        </div>

        <!-- 编辑模式 -->
        <div v-if="isEdit" class="space-y-6">
          <!-- 基本信息 -->
          <div>
            <label class="mb-3 block text-sm font-semibold text-gray-700 dark:text-gray-300"
              >账户名称</label
            >
            <input
              v-model="form.name"
              class="form-input w-full dark:border-gray-600 dark:bg-gray-700 dark:text-gray-200 dark:placeholder-gray-400"
              placeholder="为账户设置一个易识别的名称"
              required
              type="text"
            />
          </div>

          <div>
            <label class="mb-3 block text-sm font-semibold text-gray-700 dark:text-gray-300"
              >描述 (可选)</label
            >
            <textarea
              v-model="form.description"
              class="form-input w-full resize-none dark:border-gray-600 dark:bg-gray-700 dark:text-gray-200 dark:placeholder-gray-400"
              placeholder="账户用途说明..."
              rows="3"
            />
          </div>

          <div>
            <label class="mb-3 block text-sm font-semibold text-gray-700 dark:text-gray-300"
              >账户类型</label
            >
            <div class="flex gap-4">
              <label class="flex cursor-pointer items-center">
                <input
                  v-model="form.accountType"
                  class="mr-2 text-blue-600 focus:ring-blue-500 dark:border-gray-600 dark:bg-gray-700"
                  type="radio"
                  value="shared"
                />
                <span class="text-sm text-gray-700 dark:text-gray-300">共享账户</span>
              </label>
              <label class="flex cursor-pointer items-center">
                <input
                  v-model="form.accountType"
                  class="mr-2 text-blue-600 focus:ring-blue-500 dark:border-gray-600 dark:bg-gray-700"
                  type="radio"
                  value="dedicated"
                />
                <span class="text-sm text-gray-700 dark:text-gray-300">专属账户</span>
              </label>
              <label class="flex cursor-pointer items-center">
                <input
                  v-model="form.accountType"
                  class="mr-2 text-blue-600 focus:ring-blue-500 dark:border-gray-600 dark:bg-gray-700"
                  type="radio"
                  value="group"
                />
                <span class="text-sm text-gray-700 dark:text-gray-300">分组调度</span>
              </label>
            </div>
            <p class="mt-2 text-xs text-gray-500 dark:text-gray-400">
              共享账户：供所有API Key使用；专属账户：仅供特定API
              Key使用；分组调度：加入分组供分组内调度
            </p>
          </div>

          <!-- 分组选择器 -->
          <div v-if="form.accountType === 'group'">
            <label class="mb-3 block text-sm font-semibold text-gray-700 dark:text-gray-300"
              >选择分组 *</label
            >
            <div class="flex gap-2">
              <div class="flex-1">
                <!-- 多选分组界面 -->
                <div
                  class="max-h-48 space-y-2 overflow-y-auto rounded-md border p-3 dark:border-gray-600 dark:bg-gray-700"
                >
                  <div
                    v-if="filteredGroups.length === 0"
                    class="text-sm text-gray-500 dark:text-gray-400"
                  >
                    暂无可用分组
                  </div>
                  <label
                    v-for="group in filteredGroups"
                    :key="group.id"
                    class="flex cursor-pointer items-center gap-2 rounded-md p-2 hover:bg-gray-50 dark:hover:bg-gray-600"
                  >
                    <input
                      v-model="form.groupIds"
                      class="rounded border-gray-300 text-blue-600 focus:ring-blue-500 dark:border-gray-600 dark:bg-gray-700"
                      type="checkbox"
                      :value="group.id"
                    />
                    <span class="text-sm text-gray-700 dark:text-gray-200">
                      {{ group.name }} ({{ group.memberCount || 0 }} 个成员)
                    </span>
                  </label>
                  <!-- 新建分组选项 -->
                  <div class="border-t pt-2 dark:border-gray-600">
                    <button
                      class="flex items-center gap-2 text-sm text-blue-600 hover:text-blue-800 dark:text-blue-400 dark:hover:text-blue-300"
                      type="button"
                      @click="handleNewGroup"
                    >
                      <i class="fas fa-plus" />
                      新建分组
                    </button>
                  </div>
                </div>
              </div>
              <button
                class="rounded-md border border-gray-300 bg-white px-3 py-2 text-sm font-medium text-gray-700 hover:bg-gray-50 focus:outline-none focus:ring-2 focus:ring-blue-500 focus:ring-offset-2 dark:border-gray-600 dark:bg-gray-700 dark:text-gray-200 dark:hover:bg-gray-600"
                type="button"
                @click="refreshGroups"
              >
                <i class="fas fa-sync-alt" :class="{ 'animate-spin': loadingGroups }" />
              </button>
            </div>
          </div>

          <!-- Gemini 项目 ID 字段 -->
          <div v-if="form.platform === 'gemini'">
            <label class="mb-3 block text-sm font-semibold text-gray-700 dark:text-gray-300"
              >项目 ID (可选)</label
            >
            <input
              v-model="form.projectId"
              class="form-input w-full dark:border-gray-600 dark:bg-gray-700 dark:text-gray-200 dark:placeholder-gray-400"
              placeholder="例如：verdant-wares-464411-k9"
              type="text"
            />
            <p class="mt-2 text-xs text-gray-500 dark:text-gray-400">
              Google Cloud/Workspace 账号可能需要提供项目 ID
            </p>
          </div>

          <!-- Claude 订阅类型选择（编辑模式） -->
          <div v-if="form.platform === 'claude'">
            <label class="mb-3 block text-sm font-semibold text-gray-700 dark:text-gray-300"
              >订阅类型</label
            >
            <div class="flex gap-4">
              <label class="flex cursor-pointer items-center">
                <input
                  v-model="form.subscriptionType"
                  class="mr-2 text-blue-600 focus:ring-blue-500 dark:border-gray-600 dark:bg-gray-700"
                  type="radio"
                  value="claude_max"
                />
                <span class="text-sm text-gray-700 dark:text-gray-300">Claude Max</span>
              </label>
              <label class="flex cursor-pointer items-center">
                <input
                  v-model="form.subscriptionType"
                  class="mr-2 text-blue-600 focus:ring-blue-500 dark:border-gray-600 dark:bg-gray-700"
                  type="radio"
                  value="claude_pro"
                />
                <span class="text-sm text-gray-700 dark:text-gray-300">Claude Pro</span>
              </label>
            </div>
            <p class="mt-2 text-xs text-gray-500 dark:text-gray-400">
              <i class="fas fa-info-circle mr-1" />
              Pro 账号不支持 Claude Opus 4 模型
            </p>
          </div>

          <!-- Claude 5小时限制自动停止调度选项（编辑模式） -->
          <div v-if="form.platform === 'claude'" class="mt-4">
            <label class="flex items-start">
              <input
                v-model="form.autoStopOnWarning"
                class="mt-1 text-blue-600 focus:ring-blue-500 dark:border-gray-600 dark:bg-gray-700"
                type="checkbox"
              />
              <div class="ml-3">
                <span class="text-sm font-medium text-gray-700 dark:text-gray-300">
                  5小时使用量接近限制时自动停止调度
                </span>
                <p class="mt-1 text-xs text-gray-500 dark:text-gray-400">
                  当系统检测到账户接近5小时使用限制时，自动暂停调度该账户。进入新的时间窗口后会自动恢复调度。
                </p>
              </div>
            </label>
          </div>

          <!-- 所有平台的优先级设置（编辑模式） -->
          <div>
            <label class="mb-3 block text-sm font-semibold text-gray-700 dark:text-gray-300"
              >调度优先级 (1-100)</label
            >
            <input
              v-model.number="form.priority"
              class="form-input w-full dark:border-gray-600 dark:bg-gray-700 dark:text-gray-200 dark:placeholder-gray-400"
              max="100"
              min="1"
              placeholder="数字越小优先级越高"
              type="number"
            />
            <p class="mt-1 text-xs text-gray-500 dark:text-gray-400">
              数字越小优先级越高，建议范围：1-100
            </p>
          </div>

          <!-- Claude Console 特定字段（编辑模式）-->
          <div v-if="form.platform === 'claude-console'" class="space-y-4">
            <div>
              <label class="mb-3 block text-sm font-semibold text-gray-700">API URL</label>
              <input
                v-model="form.apiUrl"
                class="form-input w-full"
                placeholder="例如：https://api.example.com"
                required
                type="text"
              />
            </div>

            <div>
              <label class="mb-3 block text-sm font-semibold text-gray-700">API Key</label>
              <input
                v-model="form.apiKey"
                class="form-input w-full"
                placeholder="留空表示不更新"
                type="password"
              />
              <p class="mt-1 text-xs text-gray-500">留空表示不更新 API Key</p>
            </div>

            <div>
              <label class="mb-3 block text-sm font-semibold text-gray-700"
                >模型映射表 (可选)</label
              >
              <div class="mb-3 rounded-lg bg-blue-50 p-3">
                <p class="text-xs text-blue-700">
                  <i class="fas fa-info-circle mr-1" />
                  留空表示支持所有模型且不修改请求。配置映射后，左侧模型会被识别为支持的模型，右侧是实际发送的模型。
                </p>
              </div>

              <!-- 模型映射表 -->
              <div class="mb-3 space-y-2">
                <div
                  v-for="(mapping, index) in modelMappings"
                  :key="index"
                  class="flex items-center gap-2"
                >
                  <input
                    v-model="mapping.from"
                    class="form-input flex-1"
                    placeholder="原始模型名称"
                    type="text"
                  />
                  <i class="fas fa-arrow-right text-gray-400" />
                  <input
                    v-model="mapping.to"
                    class="form-input flex-1"
                    placeholder="映射后的模型名称"
                    type="text"
                  />
                  <button
                    class="rounded-lg p-2 text-red-500 transition-colors hover:bg-red-50"
                    type="button"
                    @click="removeModelMapping(index)"
                  >
                    <i class="fas fa-trash" />
                  </button>
                </div>
              </div>

              <!-- 添加映射按钮 -->
              <button
                class="w-full rounded-lg border-2 border-dashed border-gray-300 px-4 py-2 text-gray-600 transition-colors hover:border-gray-400 hover:text-gray-700"
                type="button"
                @click="addModelMapping"
              >
                <i class="fas fa-plus mr-2" />
                添加模型映射
              </button>

              <!-- 快捷添加按钮 -->
              <div class="mt-3 flex flex-wrap gap-2">
                <button
                  class="rounded-lg bg-blue-100 px-3 py-1 text-xs text-blue-700 transition-colors hover:bg-blue-200"
                  type="button"
                  @click="addPresetMapping('claude-sonnet-4-20250514', 'claude-sonnet-4-20250514')"
                >
                  + Sonnet 4
                </button>
                <button
                  class="rounded-lg bg-purple-100 px-3 py-1 text-xs text-purple-700 transition-colors hover:bg-purple-200"
                  type="button"
                  @click="addPresetMapping('claude-opus-4-1-20250805', 'claude-opus-4-1-20250805')"
                >
                  + Opus 4.1
                </button>
                <button
                  class="rounded-lg bg-green-100 px-3 py-1 text-xs text-green-700 transition-colors hover:bg-green-200"
                  type="button"
                  @click="
                    addPresetMapping('claude-3-5-haiku-20241022', 'claude-3-5-haiku-20241022')
                  "
                >
                  + Haiku 3.5
                </button>
                <button
                  class="rounded-lg bg-orange-100 px-3 py-1 text-xs text-orange-700 transition-colors hover:bg-orange-200"
                  type="button"
                  @click="addPresetMapping('claude-opus-4-1-20250805', 'claude-sonnet-4-20250514')"
                >
                  + Opus 4.1 → Sonnet 4
                </button>
              </div>
              <p class="mt-1 text-xs text-gray-500">
                留空表示支持所有模型。如果指定模型，请求中的模型不在列表内将不会调度到此账号
              </p>
            </div>

            <div>
              <label class="mb-3 block text-sm font-semibold text-gray-700"
                >自定义 User-Agent (可选)</label
              >
              <input
                v-model="form.userAgent"
                class="form-input w-full"
                placeholder="留空则透传客户端 User-Agent"
                type="text"
              />
              <p class="mt-1 text-xs text-gray-500">
                留空时将自动使用客户端的 User-Agent，仅在需要固定特定 UA 时填写
              </p>
            </div>

            <div>
              <label class="mb-3 block text-sm font-semibold text-gray-700">限流机制</label>
              <div class="mb-3">
                <label class="inline-flex cursor-pointer items-center">
                  <input
                    v-model="form.enableRateLimit"
                    class="mr-2 rounded border-gray-300 text-blue-600 focus:border-blue-500 focus:ring focus:ring-blue-200"
                    type="checkbox"
                  />
                  <span class="text-sm text-gray-700">启用限流机制</span>
                </label>
                <p class="mt-1 text-xs text-gray-500">
                  启用后，当账号返回429错误时将暂停调度一段时间
                </p>
              </div>

              <div v-if="form.enableRateLimit">
                <label class="mb-3 block text-sm font-semibold text-gray-700"
                  >限流时间 (分钟)</label
                >
                <input
                  v-model.number="form.rateLimitDuration"
                  class="form-input w-full"
                  min="1"
                  type="number"
                />
                <p class="mt-1 text-xs text-gray-500">账号被限流后暂停调度的时间（分钟）</p>
              </div>
            </div>
          </div>

          <!-- Bedrock 特定字段（编辑模式）-->
          <div v-if="form.platform === 'bedrock'" class="space-y-4">
            <div>
              <label class="mb-3 block text-sm font-semibold text-gray-700">AWS 访问密钥 ID</label>
              <input
                v-model="form.accessKeyId"
                class="form-input w-full"
                placeholder="留空表示不更新"
                type="text"
              />
              <p class="mt-1 text-xs text-gray-500">留空表示不更新 AWS Access Key ID</p>
            </div>

            <div>
              <label class="mb-3 block text-sm font-semibold text-gray-700">AWS 秘密访问密钥</label>
              <input
                v-model="form.secretAccessKey"
                class="form-input w-full"
                placeholder="留空表示不更新"
                type="password"
              />
              <p class="mt-1 text-xs text-gray-500">留空表示不更新 AWS Secret Access Key</p>
            </div>

            <div>
              <label class="mb-3 block text-sm font-semibold text-gray-700">AWS 区域</label>
              <input
                v-model="form.region"
                class="form-input w-full"
                placeholder="例如：us-east-1"
                type="text"
              />
              <div class="mt-2 rounded-lg border border-blue-200 bg-blue-50 p-3">
                <div class="flex items-start gap-2">
                  <i class="fas fa-info-circle mt-0.5 text-blue-600" />
                  <div class="text-xs text-blue-700">
                    <p class="mb-1 font-medium">常用 AWS 区域参考：</p>
                    <div class="grid grid-cols-2 gap-1 text-xs">
                      <span>• us-east-1 (美国东部)</span>
                      <span>• us-west-2 (美国西部)</span>
                      <span>• eu-west-1 (欧洲爱尔兰)</span>
                      <span>• ap-southeast-1 (新加坡)</span>
                      <span>• ap-northeast-1 (东京)</span>
                      <span>• eu-central-1 (法兰克福)</span>
                    </div>
                  </div>
                </div>
              </div>
            </div>

            <div>
              <label class="mb-3 block text-sm font-semibold text-gray-700">会话令牌 (可选)</label>
              <input
                v-model="form.sessionToken"
                class="form-input w-full"
                placeholder="留空表示不更新"
                type="password"
              />
            </div>

            <div>
              <label class="mb-3 block text-sm font-semibold text-gray-700"
                >默认主模型 (可选)</label
              >
              <input
                v-model="form.defaultModel"
                class="form-input w-full"
                placeholder="例如：us.anthropic.claude-sonnet-4-20250514-v1:0"
                type="text"
              />
              <p class="mt-1 text-xs text-gray-500">
                留空将使用系统默认模型。支持 inference profile ID 或 ARN
              </p>
            </div>

            <div>
              <label class="mb-3 block text-sm font-semibold text-gray-700 dark:text-gray-300"
                >小快速模型 (可选)</label
              >
              <input
                v-model="form.smallFastModel"
                class="form-input w-full"
                placeholder="例如：us.anthropic.claude-3-5-haiku-20241022-v1:0"
                type="text"
              />
              <p class="mt-1 text-xs text-gray-500">用于快速响应的轻量级模型，留空将使用系统默认</p>
            </div>

            <div>
              <label class="mb-3 block text-sm font-semibold text-gray-700">限流机制</label>
              <div class="mb-3">
                <label class="inline-flex cursor-pointer items-center">
                  <input
                    v-model="form.enableRateLimit"
                    class="mr-2 rounded border-gray-300 text-blue-600 focus:border-blue-500 focus:ring focus:ring-blue-200"
                    type="checkbox"
                  />
                  <span class="text-sm text-gray-700">启用限流机制</span>
                </label>
                <p class="mt-1 text-xs text-gray-500">
                  启用后，当账号返回429错误时将暂停调度一段时间
                </p>
              </div>

              <div v-if="form.enableRateLimit">
                <label class="mb-3 block text-sm font-semibold text-gray-700"
                  >限流时间 (分钟)</label
                >
                <input
                  v-model.number="form.rateLimitDuration"
                  class="form-input w-full"
                  min="1"
                  type="number"
                />
                <p class="mt-1 text-xs text-gray-500">账号被限流后暂停调度的时间（分钟）</p>
              </div>
            </div>
          </div>

          <!-- Azure OpenAI 特定字段（编辑模式）-->
          <div v-if="form.platform === 'azure_openai'" class="space-y-4">
            <div>
              <label class="mb-3 block text-sm font-semibold text-gray-700 dark:text-gray-300"
                >Azure Endpoint</label
              >
              <input
                v-model="form.azureEndpoint"
                class="form-input w-full dark:border-gray-600 dark:bg-gray-700 dark:text-gray-200 dark:placeholder-gray-400"
                :class="{ 'border-red-500': errors.azureEndpoint }"
                placeholder="https://your-resource.openai.azure.com"
                type="url"
              />
              <p v-if="errors.azureEndpoint" class="mt-1 text-xs text-red-500">
                {{ errors.azureEndpoint }}
              </p>
            </div>

            <div>
              <label class="mb-3 block text-sm font-semibold text-gray-700 dark:text-gray-300"
                >API 版本</label
              >
              <input
                v-model="form.apiVersion"
                class="form-input w-full dark:border-gray-600 dark:bg-gray-700 dark:text-gray-200 dark:placeholder-gray-400"
                placeholder="2024-02-01"
                type="text"
              />
              <p class="mt-1 text-xs text-gray-500 dark:text-gray-400">
                Azure OpenAI API 版本，默认使用最新稳定版本 2024-02-01
              </p>
            </div>

            <div>
              <label class="mb-3 block text-sm font-semibold text-gray-700 dark:text-gray-300"
                >部署名称</label
              >
              <input
                v-model="form.deploymentName"
                class="form-input w-full dark:border-gray-600 dark:bg-gray-700 dark:text-gray-200 dark:placeholder-gray-400"
                :class="{ 'border-red-500': errors.deploymentName }"
                placeholder="gpt-4"
                type="text"
              />
              <p v-if="errors.deploymentName" class="mt-1 text-xs text-red-500">
                {{ errors.deploymentName }}
              </p>
            </div>

            <div>
              <label class="mb-3 block text-sm font-semibold text-gray-700 dark:text-gray-300"
                >API Key</label
              >
              <input
                v-model="form.apiKey"
                class="form-input w-full dark:border-gray-600 dark:bg-gray-700 dark:text-gray-200 dark:placeholder-gray-400"
                :class="{ 'border-red-500': errors.apiKey }"
                placeholder="留空表示不更新"
                type="password"
              />
              <p v-if="errors.apiKey" class="mt-1 text-xs text-red-500">
                {{ errors.apiKey }}
              </p>
              <p class="mt-1 text-xs text-gray-500 dark:text-gray-400">留空表示不更新 API Key</p>
            </div>

            <div>
              <label class="mb-3 block text-sm font-semibold text-gray-700 dark:text-gray-300"
                >支持的模型</label
              >
              <div class="flex flex-wrap gap-2">
                <label
                  v-for="model in [
                    'gpt-4',
                    'gpt-4-turbo',
                    'gpt-4o',
                    'gpt-4o-mini',
                    'gpt-5',
                    'gpt-5-mini',
                    'gpt-35-turbo',
                    'gpt-35-turbo-16k',
                    'codex-mini'
                  ]"
                  :key="model"
                  class="flex cursor-pointer items-center"
                >
                  <input
                    v-model="form.supportedModels"
                    class="mr-2 text-blue-600 focus:ring-blue-500 dark:border-gray-600 dark:bg-gray-700"
                    type="checkbox"
                    :value="model"
                  />
                  <span class="text-sm text-gray-700 dark:text-gray-300">{{ model }}</span>
                </label>
              </div>
              <p class="mt-1 text-xs text-gray-500 dark:text-gray-400">选择此部署支持的模型类型</p>
            </div>
          </div>

          <!-- Token 更新 -->
          <div
            v-if="
              form.platform !== 'claude-console' &&
              form.platform !== 'bedrock' &&
              form.platform !== 'azure_openai'
            "
            class="rounded-lg border border-amber-200 bg-amber-50 p-4 dark:border-amber-700 dark:bg-amber-900/30"
          >
            <div class="mb-4 flex items-start gap-3">
              <div
                class="mt-1 flex h-8 w-8 flex-shrink-0 items-center justify-center rounded-lg bg-amber-500"
              >
                <i class="fas fa-key text-sm text-white" />
              </div>
              <div>
                <h5 class="mb-2 font-semibold text-amber-900 dark:text-amber-300">更新 Token</h5>
                <p class="mb-2 text-sm text-amber-800 dark:text-amber-300">
                  可以更新 Access Token 和 Refresh Token。为了安全起见，不会显示当前的 Token 值。
                </p>
                <p class="text-xs text-amber-600 dark:text-amber-400">💡 留空表示不更新该字段。</p>
              </div>
            </div>

            <div class="space-y-4">
              <div>
                <label class="mb-3 block text-sm font-semibold text-gray-700 dark:text-gray-300"
                  >新的 Access Token</label
                >
                <textarea
                  v-model="form.accessToken"
                  class="form-input w-full resize-none font-mono text-xs dark:border-gray-600 dark:bg-gray-700 dark:text-gray-200 dark:placeholder-gray-400"
                  placeholder="留空表示不更新..."
                  rows="4"
                />
              </div>

              <div>
                <label class="mb-3 block text-sm font-semibold text-gray-700 dark:text-gray-300"
                  >新的 Refresh Token</label
                >
                <textarea
                  v-model="form.refreshToken"
                  class="form-input w-full resize-none font-mono text-xs dark:border-gray-600 dark:bg-gray-700 dark:text-gray-200 dark:placeholder-gray-400"
                  placeholder="留空表示不更新..."
                  rows="4"
                />
              </div>
            </div>
          </div>

          <!-- 代理设置 -->
          <ProxyConfig v-model="form.proxy" />

          <div class="flex gap-3 pt-4">
            <button
              class="flex-1 rounded-xl bg-gray-100 px-6 py-3 font-semibold text-gray-700 transition-colors hover:bg-gray-200 dark:bg-gray-800 dark:text-gray-300 dark:hover:bg-gray-700"
              type="button"
              @click="$emit('close')"
            >
              取消
            </button>
            <button
              class="btn btn-primary flex-1 px-6 py-3 font-semibold"
              :disabled="loading"
              type="button"
              @click="updateAccount"
            >
              <div v-if="loading" class="loading-spinner mr-2" />
              {{ loading ? '更新中...' : '更新' }}
            </button>
          </div>
        </div>
      </div>
    </div>

    <!-- 确认弹窗 -->
    <ConfirmModal
      :cancel-text="confirmOptions.cancelText"
      :confirm-text="confirmOptions.confirmText"
      :message="confirmOptions.message"
      :show="showConfirmModal"
      :title="confirmOptions.title"
      @cancel="handleCancel"
      @confirm="handleConfirm"
    />

    <!-- 分组管理模态框 -->
    <GroupManagementModal
      v-if="showGroupManagement"
      @close="showGroupManagement = false"
      @refresh="handleGroupRefresh"
    />
  </Teleport>
</template>

<script setup>
import { ref, computed, watch } from 'vue'
import { showToast } from '@/utils/toast'
import { apiClient } from '@/config/api'
import { useAccountsStore } from '@/stores/accounts'
import { useConfirm } from '@/composables/useConfirm'
import ProxyConfig from './ProxyConfig.vue'
import OAuthFlow from './OAuthFlow.vue'
import ConfirmModal from '@/components/common/ConfirmModal.vue'
import GroupManagementModal from './GroupManagementModal.vue'

const props = defineProps({
  account: {
    type: Object,
    default: null
  }
})

const emit = defineEmits(['close', 'success'])

const accountsStore = useAccountsStore()
const { showConfirmModal, confirmOptions, showConfirm, handleConfirm, handleCancel } = useConfirm()

// 是否为编辑模式
const isEdit = computed(() => !!props.account)
const show = ref(true)

// OAuth步骤
const oauthStep = ref(1)
const loading = ref(false)

// Setup Token 相关状态
const setupTokenLoading = ref(false)
const setupTokenExchanging = ref(false)
const setupTokenAuthUrl = ref('')
const setupTokenAuthCode = ref('')
const setupTokenCopied = ref(false)
const setupTokenSessionId = ref('')

// 初始化代理配置
const initProxyConfig = () => {
  if (props.account?.proxy && props.account.proxy.host && props.account.proxy.port) {
    return {
      enabled: true,
      type: props.account.proxy.type || 'socks5',
      host: props.account.proxy.host,
      port: props.account.proxy.port,
      username: props.account.proxy.username || '',
      password: props.account.proxy.password || ''
    }
  }
  return {
    enabled: false,
    type: 'socks5',
    host: '',
    port: '',
    username: '',
    password: ''
  }
}

// 表单数据
const form = ref({
  platform: props.account?.platform || 'claude',
  addType: (() => {
    const platform = props.account?.platform || 'claude'
    if (platform === 'gemini' || platform === 'openai') return 'oauth'
    if (platform === 'claude') return 'setup-token'
    return 'manual'
  })(),
  name: props.account?.name || '',
  description: props.account?.description || '',
  accountType: props.account?.accountType || 'shared',
  subscriptionType: 'claude_max', // 默认为 Claude Max，兼容旧数据
  autoStopOnWarning: props.account?.autoStopOnWarning || false, // 5小时限制自动停止调度
  groupId: '',
  groupIds: [],
  projectId: props.account?.projectId || '',
  idToken: '',
  accessToken: '',
  refreshToken: '',
  proxy: initProxyConfig(),
  // Claude Console 特定字段
  apiUrl: props.account?.apiUrl || '',
  apiKey: props.account?.apiKey || '',
  priority: props.account?.priority || 50,
  supportedModels: (() => {
    const models = props.account?.supportedModels
    if (!models) return []
    // 处理对象格式（Claude Console 的新格式）
    if (typeof models === 'object' && !Array.isArray(models)) {
      return Object.keys(models)
    }
    // 处理数组格式（向后兼容）
    if (Array.isArray(models)) {
      return models
    }
    return []
  })(),
  userAgent: props.account?.userAgent || '',
  enableRateLimit: props.account ? props.account.rateLimitDuration > 0 : true,
  rateLimitDuration: props.account?.rateLimitDuration || 60,
  // Bedrock 特定字段
  accessKeyId: props.account?.accessKeyId || '',
  secretAccessKey: props.account?.secretAccessKey || '',
  region: props.account?.region || '',
  sessionToken: props.account?.sessionToken || '',
  defaultModel: props.account?.defaultModel || '',
  smallFastModel: props.account?.smallFastModel || '',
  // Azure OpenAI 特定字段
  azureEndpoint: props.account?.azureEndpoint || '',
  apiVersion: props.account?.apiVersion || '',
  deploymentName: props.account?.deploymentName || ''
})

// 模型映射表数据
const modelMappings = ref([])

// 初始化模型映射表
const initModelMappings = () => {
  if (props.account?.supportedModels) {
    // 如果是对象格式（新的映射表）
    if (
      typeof props.account.supportedModels === 'object' &&
      !Array.isArray(props.account.supportedModels)
    ) {
      modelMappings.value = Object.entries(props.account.supportedModels).map(([from, to]) => ({
        from,
        to
      }))
    } else if (Array.isArray(props.account.supportedModels)) {
      // 如果是数组格式（旧格式），转换为映射表
      modelMappings.value = props.account.supportedModels.map((model) => ({
        from: model,
        to: model
      }))
    }
  }
}

// 表单验证错误
const errors = ref({
  name: '',
  idToken: '',
  accessToken: '',
  apiUrl: '',
  apiKey: '',
  accessKeyId: '',
  secretAccessKey: '',
  region: '',
  azureEndpoint: '',
  deploymentName: ''
})

// 计算是否可以进入下一步
const canProceed = computed(() => {
  return form.value.name?.trim() && form.value.platform
})

// 计算是否可以交换Setup Token code
const canExchangeSetupToken = computed(() => {
  return setupTokenAuthUrl.value && setupTokenAuthCode.value.trim()
})

// // 计算是否可以创建
// const canCreate = computed(() => {
//   if (form.value.addType === 'manual') {
//     return form.value.name?.trim() && form.value.accessToken?.trim()
//   }
//   return form.value.name?.trim()
// })

// 下一步
const nextStep = async () => {
  // 清除之前的错误
  errors.value.name = ''

  if (!canProceed.value) {
    if (!form.value.name || form.value.name.trim() === '') {
      errors.value.name = '请填写账户名称'
    }
    return
  }

  // 分组类型验证 - OAuth流程修复
  if (
    form.value.accountType === 'group' &&
    (!form.value.groupIds || form.value.groupIds.length === 0)
  ) {
    showToast('请选择一个分组', 'error')
    return
  }

  // 数据同步：确保 groupId 和 groupIds 保持一致 - OAuth流程
  if (form.value.accountType === 'group') {
    if (form.value.groupIds && form.value.groupIds.length > 0) {
      form.value.groupId = form.value.groupIds[0]
    } else {
      form.value.groupId = ''
    }
  }

  // 对于Gemini账户，检查项目 ID
  if (form.value.platform === 'gemini' && oauthStep.value === 1 && form.value.addType === 'oauth') {
    if (!form.value.projectId || form.value.projectId.trim() === '') {
      // 使用自定义确认弹窗
      const confirmed = await showConfirm(
        '项目 ID 未填写',
        '您尚未填写项目 ID。\n\n如果您的Google账号绑定了Google Cloud或被识别为Workspace账号，需要提供项目 ID。\n如果您使用的是普通个人账号，可以继续不填写。',
        '继续',
        '返回填写'
      )
      if (!confirmed) {
        return
      }
    }
  }

  oauthStep.value = 2
}

// Setup Token 相关方法
// 生成Setup Token授权URL
const generateSetupTokenAuthUrl = async () => {
  setupTokenLoading.value = true
  try {
    const proxyConfig = form.value.proxy?.enabled
      ? {
          proxy: {
            type: form.value.proxy.type,
            host: form.value.proxy.host,
            port: parseInt(form.value.proxy.port),
            username: form.value.proxy.username || null,
            password: form.value.proxy.password || null
          }
        }
      : {}

    const result = await accountsStore.generateClaudeSetupTokenUrl(proxyConfig)
    setupTokenAuthUrl.value = result.authUrl
    setupTokenSessionId.value = result.sessionId
  } catch (error) {
    showToast(error.message || '生成Setup Token授权链接失败', 'error')
  } finally {
    setupTokenLoading.value = false
  }
}

// 重新生成Setup Token授权URL
const regenerateSetupTokenAuthUrl = () => {
  setupTokenAuthUrl.value = ''
  setupTokenAuthCode.value = ''
  generateSetupTokenAuthUrl()
}

// 复制Setup Token授权URL
const copySetupTokenAuthUrl = async () => {
  try {
    await navigator.clipboard.writeText(setupTokenAuthUrl.value)
    setupTokenCopied.value = true
    showToast('链接已复制', 'success')
    setTimeout(() => {
      setupTokenCopied.value = false
    }, 2000)
  } catch (error) {
    // 降级方案 - 使用 textarea 替代 input，禁用 ESLint 警告
    const textarea = document.createElement('textarea')
    textarea.value = setupTokenAuthUrl.value
    textarea.style.position = 'fixed'
    textarea.style.opacity = '0'
    document.body.appendChild(textarea)
    textarea.select()

    try {
      // eslint-disable-next-line
      const successful = document.execCommand('copy')
      if (successful) {
        setupTokenCopied.value = true
        showToast('链接已复制', 'success')
      } else {
        showToast('复制失败，请手动复制', 'error')
      }
    } catch (err) {
      showToast('复制失败，请手动复制', 'error')
    }

    document.body.removeChild(textarea)
    setTimeout(() => {
      setupTokenCopied.value = false
    }, 2000)
  }
}

// 交换Setup Token授权码
const exchangeSetupTokenCode = async () => {
  if (!canExchangeSetupToken.value) return

  setupTokenExchanging.value = true
  try {
    const data = {
      sessionId: setupTokenSessionId.value,
      callbackUrl: setupTokenAuthCode.value.trim()
    }

    // 添加代理配置（如果启用）
    if (form.value.proxy?.enabled) {
      data.proxy = {
        type: form.value.proxy.type,
        host: form.value.proxy.host,
        port: parseInt(form.value.proxy.port),
        username: form.value.proxy.username || null,
        password: form.value.proxy.password || null
      }
    }

    const tokenInfo = await accountsStore.exchangeClaudeSetupTokenCode(data)

    // 调用相同的成功处理函数
    await handleOAuthSuccess(tokenInfo)
  } catch (error) {
    showToast(error.message || 'Setup Token授权失败，请检查授权码是否正确', 'error')
  } finally {
    setupTokenExchanging.value = false
  }
}

// 处理OAuth成功
const handleOAuthSuccess = async (tokenInfo) => {
  loading.value = true
  try {
    const data = {
      name: form.value.name,
      description: form.value.description,
      accountType: form.value.accountType,
      groupId: form.value.accountType === 'group' ? form.value.groupId : undefined,
      groupIds: form.value.accountType === 'group' ? form.value.groupIds : undefined,
      proxy: form.value.proxy.enabled
        ? {
            type: form.value.proxy.type,
            host: form.value.proxy.host,
            port: parseInt(form.value.proxy.port),
            username: form.value.proxy.username || null,
            password: form.value.proxy.password || null
          }
        : null
    }

    if (form.value.platform === 'claude') {
      // Claude使用claudeAiOauth字段
      data.claudeAiOauth = tokenInfo.claudeAiOauth || tokenInfo
      data.priority = form.value.priority || 50
      data.autoStopOnWarning = form.value.autoStopOnWarning || false
      // 添加订阅类型信息
      data.subscriptionInfo = {
        accountType: form.value.subscriptionType || 'claude_max',
        hasClaudeMax: form.value.subscriptionType === 'claude_max',
        hasClaudePro: form.value.subscriptionType === 'claude_pro',
        manuallySet: true // 标记为手动设置
      }
    } else if (form.value.platform === 'gemini') {
      // Gemini使用geminiOauth字段
      data.geminiOauth = tokenInfo.tokens || tokenInfo
      if (form.value.projectId) {
        data.projectId = form.value.projectId
      }
      // 添加 Gemini 优先级
      data.priority = form.value.priority || 50
    } else if (form.value.platform === 'openai') {
      data.openaiOauth = tokenInfo.tokens || tokenInfo
      data.accountInfo = tokenInfo.accountInfo
      data.priority = form.value.priority || 50
    }

    let result
    if (form.value.platform === 'claude') {
      result = await accountsStore.createClaudeAccount(data)
    } else if (form.value.platform === 'openai') {
      result = await accountsStore.createOpenAIAccount(data)
    } else {
      result = await accountsStore.createGeminiAccount(data)
    }

    emit('success', result)
  } catch (error) {
    showToast(error.message || '账户创建失败', 'error')
  } finally {
    loading.value = false
  }
}

// 创建账户（手动模式）
const createAccount = async () => {
  // 清除之前的错误
  errors.value.name = ''
  errors.value.accessToken = ''
  errors.value.apiUrl = ''
  errors.value.apiKey = ''

  let hasError = false

  if (!form.value.name || form.value.name.trim() === '') {
    errors.value.name = '请填写账户名称'
    hasError = true
  }

  // Claude Console 验证
  if (form.value.platform === 'claude-console') {
    if (!form.value.apiUrl || form.value.apiUrl.trim() === '') {
      errors.value.apiUrl = '请填写 API URL'
      hasError = true
    }
    if (!form.value.apiKey || form.value.apiKey.trim() === '') {
      errors.value.apiKey = '请填写 API Key'
      hasError = true
    }
  } else if (form.value.platform === 'bedrock') {
    // Bedrock 验证
    if (!form.value.accessKeyId || form.value.accessKeyId.trim() === '') {
      errors.value.accessKeyId = '请填写 AWS 访问密钥 ID'
      hasError = true
    }
    if (!form.value.secretAccessKey || form.value.secretAccessKey.trim() === '') {
      errors.value.secretAccessKey = '请填写 AWS 秘密访问密钥'
      hasError = true
    }
    if (!form.value.region || form.value.region.trim() === '') {
      errors.value.region = '请选择 AWS 区域'
      hasError = true
    }
  } else if (form.value.platform === 'azure_openai') {
    // Azure OpenAI 验证
    if (!form.value.azureEndpoint || form.value.azureEndpoint.trim() === '') {
<<<<<<< HEAD
      errors.value.azureEndpoint = 'Azure Endpoint 是必填项'
      hasError = true
    }
    if (!form.value.deploymentName || form.value.deploymentName.trim() === '') {
      errors.value.deploymentName = 'Deployment Name 是必填项'
      hasError = true
    }
    if (!form.value.apiKey || form.value.apiKey.trim() === '') {
      errors.value.apiKey = 'API Key 是必填项'
=======
      errors.value.azureEndpoint = '请填写 Azure Endpoint'
      hasError = true
    }
    if (!form.value.deploymentName || form.value.deploymentName.trim() === '') {
      errors.value.deploymentName = '请填写部署名称'
      hasError = true
    }
    if (!form.value.apiKey || form.value.apiKey.trim() === '') {
      errors.value.apiKey = '请填写 API Key'
>>>>>>> 1165427d
      hasError = true
    }
  } else if (form.value.addType === 'manual') {
    // 手动模式验证
    if (!form.value.accessToken || form.value.accessToken.trim() === '') {
      errors.value.accessToken = '请填写 Access Token'
      hasError = true
    }
    // OpenAI 平台需要验证 ID Token
    if (
      form.value.platform === 'openai' &&
      (!form.value.idToken || form.value.idToken.trim() === '')
    ) {
      errors.value.idToken = '请填写 ID Token'
      hasError = true
    }
  }

  // 分组类型验证 - 创建账户流程修复
  if (
    form.value.accountType === 'group' &&
    (!form.value.groupIds || form.value.groupIds.length === 0)
  ) {
    showToast('请选择一个分组', 'error')
    hasError = true
  }

  // 数据同步：确保 groupId 和 groupIds 保持一致 - 创建流程
  if (form.value.accountType === 'group') {
    if (form.value.groupIds && form.value.groupIds.length > 0) {
      form.value.groupId = form.value.groupIds[0]
    } else {
      form.value.groupId = ''
    }
  }

  if (hasError) {
    return
  }

  loading.value = true
  try {
    const data = {
      name: form.value.name,
      description: form.value.description,
      accountType: form.value.accountType,
      groupId: form.value.accountType === 'group' ? form.value.groupId : undefined,
      groupIds: form.value.accountType === 'group' ? form.value.groupIds : undefined,
      proxy: form.value.proxy.enabled
        ? {
            type: form.value.proxy.type,
            host: form.value.proxy.host,
            port: parseInt(form.value.proxy.port),
            username: form.value.proxy.username || null,
            password: form.value.proxy.password || null
          }
        : null
    }

    if (form.value.platform === 'claude') {
      // Claude手动模式需要构建claudeAiOauth对象
      const expiresInMs = form.value.refreshToken
        ? 10 * 60 * 1000 // 10分钟
        : 365 * 24 * 60 * 60 * 1000 // 1年

      data.claudeAiOauth = {
        accessToken: form.value.accessToken,
        refreshToken: form.value.refreshToken || '',
        expiresAt: Date.now() + expiresInMs,
        scopes: [] // 手动添加没有 scopes
      }
      data.priority = form.value.priority || 50
      data.autoStopOnWarning = form.value.autoStopOnWarning || false
      // 添加订阅类型信息
      data.subscriptionInfo = {
        accountType: form.value.subscriptionType || 'claude_max',
        hasClaudeMax: form.value.subscriptionType === 'claude_max',
        hasClaudePro: form.value.subscriptionType === 'claude_pro',
        manuallySet: true // 标记为手动设置
      }
    } else if (form.value.platform === 'gemini') {
      // Gemini手动模式需要构建geminiOauth对象
      const expiresInMs = form.value.refreshToken
        ? 10 * 60 * 1000 // 10分钟
        : 365 * 24 * 60 * 60 * 1000 // 1年

      data.geminiOauth = {
        access_token: form.value.accessToken,
        refresh_token: form.value.refreshToken || '',
        scope: 'https://www.googleapis.com/auth/cloud-platform',
        token_type: 'Bearer',
        expiry_date: Date.now() + expiresInMs
      }

      if (form.value.projectId) {
        data.projectId = form.value.projectId
      }

      // 添加 Gemini 优先级
      data.priority = form.value.priority || 50
    } else if (form.value.platform === 'openai') {
      // OpenAI手动模式需要构建openaiOauth对象
      const expiresInMs = form.value.refreshToken
        ? 10 * 60 * 1000 // 10分钟
        : 365 * 24 * 60 * 60 * 1000 // 1年

      data.openaiOauth = {
        idToken: form.value.idToken, // 使用用户输入的 ID Token
        accessToken: form.value.accessToken,
        refreshToken: form.value.refreshToken || '',
        expires_in: Math.floor(expiresInMs / 1000) // 转换为秒
      }

      // 手动模式下，尝试从 ID Token 解析用户信息
      let accountInfo = {
        accountId: '',
        chatgptUserId: '',
        organizationId: '',
        organizationRole: '',
        organizationTitle: '',
        planType: '',
        email: '',
        emailVerified: false
      }

      // 尝试解析 ID Token (JWT)
      if (form.value.idToken) {
        try {
          const idTokenParts = form.value.idToken.split('.')
          if (idTokenParts.length === 3) {
            const payload = JSON.parse(atob(idTokenParts[1]))
            const authClaims = payload['https://api.openai.com/auth'] || {}

            accountInfo = {
              accountId: authClaims.accountId || '',
              chatgptUserId: authClaims.chatgptUserId || '',
              organizationId: authClaims.organizationId || '',
              organizationRole: authClaims.organizationRole || '',
              organizationTitle: authClaims.organizationTitle || '',
              planType: authClaims.planType || '',
              email: payload.email || '',
              emailVerified: payload.email_verified || false
            }
          }
        } catch (e) {
          console.warn('Failed to parse ID Token:', e)
        }
      }

      data.accountInfo = accountInfo
      data.priority = form.value.priority || 50
    } else if (form.value.platform === 'claude-console') {
      // Claude Console 账户特定数据
      data.apiUrl = form.value.apiUrl
      data.apiKey = form.value.apiKey
      data.priority = form.value.priority || 50
      data.supportedModels = convertMappingsToObject() || {}
      data.userAgent = form.value.userAgent || null
      // 如果不启用限流，传递 0 表示不限流
      data.rateLimitDuration = form.value.enableRateLimit ? form.value.rateLimitDuration || 60 : 0
    } else if (form.value.platform === 'bedrock') {
      // Bedrock 账户特定数据 - 构造 awsCredentials 对象
      data.awsCredentials = {
        accessKeyId: form.value.accessKeyId,
        secretAccessKey: form.value.secretAccessKey,
        sessionToken: form.value.sessionToken || null
      }
      data.region = form.value.region
      data.defaultModel = form.value.defaultModel || null
      data.smallFastModel = form.value.smallFastModel || null
      data.priority = form.value.priority || 50
      // 如果不启用限流，传递 0 表示不限流
      data.rateLimitDuration = form.value.enableRateLimit ? form.value.rateLimitDuration || 60 : 0
    } else if (form.value.platform === 'azure_openai') {
      // Azure OpenAI 账户特定数据
      data.azureEndpoint = form.value.azureEndpoint
<<<<<<< HEAD
      data.apiVersion = form.value.apiVersion || '2024-02-01'
      data.deploymentName = form.value.deploymentName
      data.apiKey = form.value.apiKey
      data.supportedModels = form.value.supportedModels || []
      data.priority = form.value.priority || 50
      data.isActive = form.value.isActive !== false
      data.schedulable = form.value.schedulable !== false
=======
      data.apiKey = form.value.apiKey
      data.apiVersion = form.value.apiVersion || '2024-02-01'
      data.deploymentName = form.value.deploymentName
      data.supportedModels = Array.isArray(form.value.supportedModels)
        ? form.value.supportedModels
        : []
      data.priority = form.value.priority || 50
>>>>>>> 1165427d
    }

    let result
    if (form.value.platform === 'claude') {
      result = await accountsStore.createClaudeAccount(data)
    } else if (form.value.platform === 'claude-console') {
      result = await accountsStore.createClaudeConsoleAccount(data)
    } else if (form.value.platform === 'bedrock') {
      result = await accountsStore.createBedrockAccount(data)
    } else if (form.value.platform === 'openai') {
      result = await accountsStore.createOpenAIAccount(data)
    } else if (form.value.platform === 'azure_openai') {
      result = await accountsStore.createAzureOpenAIAccount(data)
<<<<<<< HEAD
    } else if (form.value.platform === 'gemini') {
=======
    } else {
>>>>>>> 1165427d
      result = await accountsStore.createGeminiAccount(data)
    } else {
      throw new Error(`不支持的平台: ${form.value.platform}`)
    }

    emit('success', result)
  } catch (error) {
    showToast(error.message || '账户创建失败', 'error')
  } finally {
    loading.value = false
  }
}

// 更新账户
const updateAccount = async () => {
  // 清除之前的错误
  errors.value.name = ''

  // 验证账户名称
  if (!form.value.name || form.value.name.trim() === '') {
    errors.value.name = '请填写账户名称'
    return
  }

  // 分组类型验证 - 更新账户流程修复
  if (
    form.value.accountType === 'group' &&
    (!form.value.groupIds || form.value.groupIds.length === 0)
  ) {
    showToast('请选择一个分组', 'error')
    return
  }

  // 数据同步：确保 groupId 和 groupIds 保持一致 - 更新流程
  if (form.value.accountType === 'group') {
    if (form.value.groupIds && form.value.groupIds.length > 0) {
      form.value.groupId = form.value.groupIds[0]
    } else {
      form.value.groupId = ''
    }
  }

  // 对于Gemini账户，检查项目 ID
  if (form.value.platform === 'gemini') {
    if (!form.value.projectId || form.value.projectId.trim() === '') {
      // 使用自定义确认弹窗
      const confirmed = await showConfirm(
        '项目 ID 未填写',
        '您尚未填写项目 ID。\n\n如果您的Google账号绑定了Google Cloud或被识别为Workspace账号，需要提供项目 ID。\n如果您使用的是普通个人账号，可以继续不填写。',
        '继续保存',
        '返回填写'
      )
      if (!confirmed) {
        return
      }
    }
  }

  loading.value = true
  try {
    const data = {
      name: form.value.name,
      description: form.value.description,
      accountType: form.value.accountType,
      groupId: form.value.accountType === 'group' ? form.value.groupId : undefined,
      groupIds: form.value.accountType === 'group' ? form.value.groupIds : undefined,
      proxy: form.value.proxy.enabled
        ? {
            type: form.value.proxy.type,
            host: form.value.proxy.host,
            port: parseInt(form.value.proxy.port),
            username: form.value.proxy.username || null,
            password: form.value.proxy.password || null
          }
        : null
    }

    // 只有非空时才更新token
    if (form.value.accessToken || form.value.refreshToken) {
      if (props.account.platform === 'claude') {
        // Claude需要构建claudeAiOauth对象
        const expiresInMs = form.value.refreshToken
          ? 10 * 60 * 1000 // 10分钟
          : 365 * 24 * 60 * 60 * 1000 // 1年

        data.claudeAiOauth = {
          accessToken: form.value.accessToken || '',
          refreshToken: form.value.refreshToken || '',
          expiresAt: Date.now() + expiresInMs,
          scopes: props.account.scopes || [] // 保持原有的 scopes，如果没有则为空数组
        }
      } else if (props.account.platform === 'gemini') {
        // Gemini需要构建geminiOauth对象
        const expiresInMs = form.value.refreshToken
          ? 10 * 60 * 1000 // 10分钟
          : 365 * 24 * 60 * 60 * 1000 // 1年

        data.geminiOauth = {
          access_token: form.value.accessToken || '',
          refresh_token: form.value.refreshToken || '',
          scope: 'https://www.googleapis.com/auth/cloud-platform',
          token_type: 'Bearer',
          expiry_date: Date.now() + expiresInMs
        }
      } else if (props.account.platform === 'openai') {
        // OpenAI需要构建openaiOauth对象
        const expiresInMs = form.value.refreshToken
          ? 10 * 60 * 1000 // 10分钟
          : 365 * 24 * 60 * 60 * 1000 // 1年

        data.openaiOauth = {
          idToken: form.value.idToken || '', // 更新时使用用户输入的 ID Token
          accessToken: form.value.accessToken || '',
          refreshToken: form.value.refreshToken || '',
          expires_in: Math.floor(expiresInMs / 1000) // 转换为秒
        }
      }
    }

    if (props.account.platform === 'gemini') {
      data.projectId = form.value.projectId || ''
    }

    // Claude 官方账号优先级和订阅类型更新
    if (props.account.platform === 'claude') {
      data.priority = form.value.priority || 50
      data.autoStopOnWarning = form.value.autoStopOnWarning || false
      // 更新订阅类型信息
      data.subscriptionInfo = {
        accountType: form.value.subscriptionType || 'claude_max',
        hasClaudeMax: form.value.subscriptionType === 'claude_max',
        hasClaudePro: form.value.subscriptionType === 'claude_pro',
        manuallySet: true // 标记为手动设置
      }
    }

    // OpenAI 账号优先级更新
    if (props.account.platform === 'openai') {
      data.priority = form.value.priority || 50
    }

    // Gemini 账号优先级更新
    if (props.account.platform === 'gemini') {
      data.priority = form.value.priority || 50
    }

    // Claude Console 特定更新
    if (props.account.platform === 'claude-console') {
      data.apiUrl = form.value.apiUrl
      if (form.value.apiKey) {
        data.apiKey = form.value.apiKey
      }
      data.priority = form.value.priority || 50
      data.supportedModels = convertMappingsToObject() || {}
      data.userAgent = form.value.userAgent || null
      // 如果不启用限流，传递 0 表示不限流
      data.rateLimitDuration = form.value.enableRateLimit ? form.value.rateLimitDuration || 60 : 0
    }

    // Bedrock 特定更新
    if (props.account.platform === 'bedrock') {
      // 只有当有凭证变更时才构造 awsCredentials 对象
      if (form.value.accessKeyId || form.value.secretAccessKey || form.value.sessionToken) {
        data.awsCredentials = {}
        if (form.value.accessKeyId) {
          data.awsCredentials.accessKeyId = form.value.accessKeyId
        }
        if (form.value.secretAccessKey) {
          data.awsCredentials.secretAccessKey = form.value.secretAccessKey
        }
        if (form.value.sessionToken !== undefined) {
          data.awsCredentials.sessionToken = form.value.sessionToken || null
        }
      }
      if (form.value.region) {
        data.region = form.value.region
      }
      // 模型配置（支持设置为空来使用系统默认）
      data.defaultModel = form.value.defaultModel || null
      data.smallFastModel = form.value.smallFastModel || null
      data.priority = form.value.priority || 50
      // 如果不启用限流，传递 0 表示不限流
      data.rateLimitDuration = form.value.enableRateLimit ? form.value.rateLimitDuration || 60 : 0
    }

    // Azure OpenAI 特定更新
    if (props.account.platform === 'azure_openai') {
      data.azureEndpoint = form.value.azureEndpoint
      data.apiVersion = form.value.apiVersion || '2024-02-01'
      data.deploymentName = form.value.deploymentName
      data.supportedModels = Array.isArray(form.value.supportedModels)
        ? form.value.supportedModels
        : []
      data.priority = form.value.priority || 50
      // 只有当有新的 API Key 时才更新
      if (form.value.apiKey && form.value.apiKey.trim()) {
        data.apiKey = form.value.apiKey
      }
    }

    if (props.account.platform === 'claude') {
      await accountsStore.updateClaudeAccount(props.account.id, data)
    } else if (props.account.platform === 'claude-console') {
      await accountsStore.updateClaudeConsoleAccount(props.account.id, data)
    } else if (props.account.platform === 'bedrock') {
      await accountsStore.updateBedrockAccount(props.account.id, data)
    } else if (props.account.platform === 'openai') {
      await accountsStore.updateOpenAIAccount(props.account.id, data)
    } else if (props.account.platform === 'azure_openai') {
      await accountsStore.updateAzureOpenAIAccount(props.account.id, data)
<<<<<<< HEAD
    } else if (props.account.platform === 'gemini') {
=======
    } else {
>>>>>>> 1165427d
      await accountsStore.updateGeminiAccount(props.account.id, data)
    } else {
      throw new Error(`不支持的平台: ${props.account.platform}`)
    }

    emit('success')
  } catch (error) {
    showToast(error.message || '账户更新失败', 'error')
  } finally {
    loading.value = false
  }
}

// 监听表单名称变化，清除错误
watch(
  () => form.value.name,
  () => {
    if (errors.value.name && form.value.name?.trim()) {
      errors.value.name = ''
    }
  }
)

// 监听Access Token变化，清除错误
watch(
  () => form.value.accessToken,
  () => {
    if (errors.value.accessToken && form.value.accessToken?.trim()) {
      errors.value.accessToken = ''
    }
  }
)

// 监听API URL变化，清除错误
watch(
  () => form.value.apiUrl,
  () => {
    if (errors.value.apiUrl && form.value.apiUrl?.trim()) {
      errors.value.apiUrl = ''
    }
  }
)

// 监听API Key变化，清除错误
watch(
  () => form.value.apiKey,
  () => {
    if (errors.value.apiKey && form.value.apiKey?.trim()) {
      errors.value.apiKey = ''
    }
  }
)

// 监听Azure Endpoint变化，清除错误
watch(
  () => form.value.azureEndpoint,
  () => {
    if (errors.value.azureEndpoint && form.value.azureEndpoint?.trim()) {
      errors.value.azureEndpoint = ''
    }
  }
)

// 监听Deployment Name变化，清除错误
watch(
  () => form.value.deploymentName,
  () => {
    if (errors.value.deploymentName && form.value.deploymentName?.trim()) {
      errors.value.deploymentName = ''
    }
  }
)

// 分组相关数据
const groups = ref([])
const loadingGroups = ref(false)
const showGroupManagement = ref(false)

// 根据平台筛选分组
const filteredGroups = computed(() => {
  const platformFilter = form.value.platform === 'claude-console' ? 'claude' : form.value.platform
  return groups.value.filter((g) => g.platform === platformFilter)
})

// 加载分组列表
const loadGroups = async () => {
  loadingGroups.value = true
  try {
    const response = await apiClient.get('/admin/account-groups')
    groups.value = response.data || []
  } catch (error) {
    showToast('加载分组列表失败', 'error')
    groups.value = []
  } finally {
    loadingGroups.value = false
  }
}

// 刷新分组列表
const refreshGroups = async () => {
  await loadGroups()
  showToast('分组列表已刷新', 'success')
}

// 处理新建分组
const handleNewGroup = () => {
  showGroupManagement.value = true
}

// 处理分组管理模态框刷新
const handleGroupRefresh = async () => {
  await loadGroups()
}

// 监听平台变化，重置表单
watch(
  () => form.value.platform,
  (newPlatform) => {
    // 处理添加方式的自动切换
    if (newPlatform === 'claude-console' || newPlatform === 'bedrock') {
      form.value.addType = 'manual' // Claude Console 和 Bedrock 只支持手动模式
    } else if (newPlatform === 'claude') {
      // 切换到 Claude 时，使用 Setup Token 作为默认方式
      form.value.addType = 'setup-token'
    } else if (newPlatform === 'gemini') {
      // 切换到 Gemini 时，使用 OAuth 作为默认方式
      form.value.addType = 'oauth'
    } else if (newPlatform === 'openai') {
      // 切换到 OpenAI 时，使用 OAuth 作为默认方式
      form.value.addType = 'oauth'
    }

    // 平台变化时，清空分组选择
    if (form.value.accountType === 'group') {
      form.value.groupId = ''
      form.value.groupIds = []
    }
  }
)

// 监听分组选择变化，保持 groupId 和 groupIds 同步
watch(
  () => form.value.groupIds,
  (newGroupIds) => {
    if (form.value.accountType === 'group') {
      if (newGroupIds && newGroupIds.length > 0) {
        // 如果有选中的分组，使用第一个作为主分组
        form.value.groupId = newGroupIds[0]
      } else {
        // 如果没有选中分组，清空主分组
        form.value.groupId = ''
      }
    }
  },
  { deep: true }
)

// 监听Setup Token授权码输入，自动提取URL中的code参数
watch(setupTokenAuthCode, (newValue) => {
  if (!newValue || typeof newValue !== 'string') return

  const trimmedValue = newValue.trim()

  // 如果内容为空，不处理
  if (!trimmedValue) return

  // 检查是否是 URL 格式（包含 http:// 或 https://）
  const isUrl = trimmedValue.startsWith('http://') || trimmedValue.startsWith('https://')

  // 如果是 URL 格式
  if (isUrl) {
    // 检查是否是正确的 localhost:45462 开头的 URL
    if (trimmedValue.startsWith('http://localhost:45462')) {
      try {
        const url = new URL(trimmedValue)
        const code = url.searchParams.get('code')

        if (code) {
          // 成功提取授权码
          setupTokenAuthCode.value = code
          showToast('成功提取授权码！', 'success')
          console.log('Successfully extracted authorization code from URL')
        } else {
          // URL 中没有 code 参数
          showToast('URL 中未找到授权码参数，请检查链接是否正确', 'error')
        }
      } catch (error) {
        // URL 解析失败
        console.error('Failed to parse URL:', error)
        showToast('链接格式错误，请检查是否为完整的 URL', 'error')
      }
    } else {
      // 错误的 URL（不是 localhost:45462 开头）
      showToast('请粘贴以 http://localhost:45462 开头的链接', 'error')
    }
  }
  // 如果不是 URL，保持原值（兼容直接输入授权码）
})

// 监听账户类型变化
watch(
  () => form.value.accountType,
  (newType) => {
    if (newType === 'group') {
      // 如果选择分组类型，加载分组列表
      if (groups.value.length === 0) {
        loadGroups()
      }
    }
  }
)

// 监听分组选择
watch(
  () => form.value.groupId,
  (newGroupId) => {
    if (newGroupId === '__new__') {
      // 触发创建新分组
      form.value.groupId = ''
      showGroupManagement.value = true
    }
  }
)

// 添加模型映射
const addModelMapping = () => {
  modelMappings.value.push({ from: '', to: '' })
}

// 移除模型映射
const removeModelMapping = (index) => {
  modelMappings.value.splice(index, 1)
}

// 添加预设映射
const addPresetMapping = (from, to) => {
  // 检查是否已存在相同的映射
  const exists = modelMappings.value.some((mapping) => mapping.from === from)
  if (exists) {
    showToast(`模型 ${from} 的映射已存在`, 'info')
    return
  }

  modelMappings.value.push({ from, to })
  showToast(`已添加映射: ${from} → ${to}`, 'success')
}

// 将模型映射表转换为对象格式
const convertMappingsToObject = () => {
  const mapping = {}
  modelMappings.value.forEach((item) => {
    if (item.from && item.to) {
      mapping[item.from] = item.to
    }
  })
  return Object.keys(mapping).length > 0 ? mapping : null
}

// 监听账户变化，更新表单
watch(
  () => props.account,
  (newAccount) => {
    if (newAccount) {
      initModelMappings()
      // 重新初始化代理配置
      const proxyConfig =
        newAccount.proxy && newAccount.proxy.host && newAccount.proxy.port
          ? {
              enabled: true,
              type: newAccount.proxy.type || 'socks5',
              host: newAccount.proxy.host,
              port: newAccount.proxy.port,
              username: newAccount.proxy.username || '',
              password: newAccount.proxy.password || ''
            }
          : {
              enabled: false,
              type: 'socks5',
              host: '',
              port: '',
              username: '',
              password: ''
            }

      // 获取分组ID - 可能来自 groupId 字段或 groupInfo 对象
      let groupId = ''
      if (newAccount.accountType === 'group') {
        groupId = newAccount.groupId || (newAccount.groupInfo && newAccount.groupInfo.id) || ''
      }

      // 初始化订阅类型（从 subscriptionInfo 中提取，兼容旧数据默认为 claude_max）
      let subscriptionType = 'claude_max'
      if (newAccount.subscriptionInfo) {
        const info =
          typeof newAccount.subscriptionInfo === 'string'
            ? JSON.parse(newAccount.subscriptionInfo)
            : newAccount.subscriptionInfo

        if (info.accountType) {
          subscriptionType = info.accountType
        } else if (info.hasClaudeMax) {
          subscriptionType = 'claude_max'
        } else if (info.hasClaudePro) {
          subscriptionType = 'claude_pro'
        } else {
          subscriptionType = 'claude_free'
        }
      }

      form.value = {
        platform: newAccount.platform,
        addType: 'oauth',
        name: newAccount.name,
        description: newAccount.description || '',
        accountType: newAccount.accountType || 'shared',
        subscriptionType: subscriptionType,
        autoStopOnWarning: newAccount.autoStopOnWarning || false,
        groupId: groupId,
        groupIds: [],
        projectId: newAccount.projectId || '',
        accessToken: '',
        refreshToken: '',
        proxy: proxyConfig,
        // Claude Console 特定字段
        apiUrl: newAccount.apiUrl || '',
        apiKey: '', // 编辑模式不显示现有的 API Key
        priority: newAccount.priority || 50,
        supportedModels: (() => {
          const models = newAccount.supportedModels
          if (!models) return []
          // 处理对象格式（Claude Console 的新格式）
          if (typeof models === 'object' && !Array.isArray(models)) {
            return Object.keys(models)
          }
          // 处理数组格式（向后兼容）
          if (Array.isArray(models)) {
            return models
          }
          return []
        })(),
        userAgent: newAccount.userAgent || '',
        enableRateLimit:
          newAccount.rateLimitDuration && newAccount.rateLimitDuration > 0 ? true : false,
        rateLimitDuration: newAccount.rateLimitDuration || 60,
        // Bedrock 特定字段
        accessKeyId: '', // 编辑模式不显示现有的访问密钥
        secretAccessKey: '', // 编辑模式不显示现有的秘密密钥
        region: newAccount.region || '',
        sessionToken: '', // 编辑模式不显示现有的会话令牌
        defaultModel: newAccount.defaultModel || '',
        smallFastModel: newAccount.smallFastModel || '',
        // Azure OpenAI 特定字段
        azureEndpoint: newAccount.azureEndpoint || '',
        apiVersion: newAccount.apiVersion || '',
        deploymentName: newAccount.deploymentName || ''
      }

      // 如果是分组类型，加载分组ID
      if (newAccount.accountType === 'group') {
        // 先加载分组列表
        loadGroups().then(async () => {
          const foundGroupIds = []

          // 如果账户有 groupInfo，直接使用它的 groupId
          if (newAccount.groupInfo && newAccount.groupInfo.id) {
            form.value.groupId = newAccount.groupInfo.id
            foundGroupIds.push(newAccount.groupInfo.id)
          } else {
            // 否则查找账户所属的分组
            const checkPromises = groups.value.map(async (group) => {
              try {
                const response = await apiClient.get(`/admin/account-groups/${group.id}/members`)
                const members = response.data || []
                if (members.some((m) => m.id === newAccount.id)) {
                  foundGroupIds.push(group.id)
                  if (!form.value.groupId) {
                    form.value.groupId = group.id // 设置第一个找到的分组作为主分组
                  }
                }
              } catch (error) {
                // 忽略错误
              }
            })

            await Promise.all(checkPromises)
          }

          // 设置多选分组
          form.value.groupIds = foundGroupIds
        })
      }
    }
  },
  { immediate: true }
)
</script><|MERGE_RESOLUTION|>--- conflicted
+++ resolved
@@ -2335,17 +2335,6 @@
   } else if (form.value.platform === 'azure_openai') {
     // Azure OpenAI 验证
     if (!form.value.azureEndpoint || form.value.azureEndpoint.trim() === '') {
-<<<<<<< HEAD
-      errors.value.azureEndpoint = 'Azure Endpoint 是必填项'
-      hasError = true
-    }
-    if (!form.value.deploymentName || form.value.deploymentName.trim() === '') {
-      errors.value.deploymentName = 'Deployment Name 是必填项'
-      hasError = true
-    }
-    if (!form.value.apiKey || form.value.apiKey.trim() === '') {
-      errors.value.apiKey = 'API Key 是必填项'
-=======
       errors.value.azureEndpoint = '请填写 Azure Endpoint'
       hasError = true
     }
@@ -2355,7 +2344,6 @@
     }
     if (!form.value.apiKey || form.value.apiKey.trim() === '') {
       errors.value.apiKey = '请填写 API Key'
->>>>>>> 1165427d
       hasError = true
     }
   } else if (form.value.addType === 'manual') {
@@ -2532,15 +2520,6 @@
     } else if (form.value.platform === 'azure_openai') {
       // Azure OpenAI 账户特定数据
       data.azureEndpoint = form.value.azureEndpoint
-<<<<<<< HEAD
-      data.apiVersion = form.value.apiVersion || '2024-02-01'
-      data.deploymentName = form.value.deploymentName
-      data.apiKey = form.value.apiKey
-      data.supportedModels = form.value.supportedModels || []
-      data.priority = form.value.priority || 50
-      data.isActive = form.value.isActive !== false
-      data.schedulable = form.value.schedulable !== false
-=======
       data.apiKey = form.value.apiKey
       data.apiVersion = form.value.apiVersion || '2024-02-01'
       data.deploymentName = form.value.deploymentName
@@ -2548,7 +2527,8 @@
         ? form.value.supportedModels
         : []
       data.priority = form.value.priority || 50
->>>>>>> 1165427d
+      data.isActive = form.value.isActive !== false
+      data.schedulable = form.value.schedulable !== false
     }
 
     let result
@@ -2562,11 +2542,7 @@
       result = await accountsStore.createOpenAIAccount(data)
     } else if (form.value.platform === 'azure_openai') {
       result = await accountsStore.createAzureOpenAIAccount(data)
-<<<<<<< HEAD
     } else if (form.value.platform === 'gemini') {
-=======
-    } else {
->>>>>>> 1165427d
       result = await accountsStore.createGeminiAccount(data)
     } else {
       throw new Error(`不支持的平台: ${form.value.platform}`)
@@ -2777,11 +2753,7 @@
       await accountsStore.updateOpenAIAccount(props.account.id, data)
     } else if (props.account.platform === 'azure_openai') {
       await accountsStore.updateAzureOpenAIAccount(props.account.id, data)
-<<<<<<< HEAD
     } else if (props.account.platform === 'gemini') {
-=======
-    } else {
->>>>>>> 1165427d
       await accountsStore.updateGeminiAccount(props.account.id, data)
     } else {
       throw new Error(`不支持的平台: ${props.account.platform}`)
