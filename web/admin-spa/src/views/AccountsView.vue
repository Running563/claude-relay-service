<template>
  <div class="accounts-container">
    <div class="card p-4 sm:p-6">
      <div class="mb-4 flex flex-col gap-4 sm:mb-6">
        <div>
          <h3 class="mb-1 text-lg font-bold text-gray-900 dark:text-gray-100 sm:mb-2 sm:text-xl">
            账户管理
          </h3>
          <p class="text-sm text-gray-600 dark:text-gray-400 sm:text-base">
            管理您的 Claude、Gemini、OpenAI 和 Azure OpenAI 账户及代理配置
          </p>
        </div>
        <div class="flex flex-col gap-3 sm:flex-row sm:items-center sm:justify-between">
          <!-- 筛选器组 -->
          <div class="flex flex-col gap-3 sm:flex-row sm:flex-wrap sm:items-center sm:gap-3">
            <!-- 排序选择器 -->
            <div class="group relative min-w-[160px]">
              <div
                class="absolute -inset-0.5 rounded-lg bg-gradient-to-r from-indigo-500 to-blue-500 opacity-0 blur transition duration-300 group-hover:opacity-20"
              ></div>
              <CustomDropdown
                v-model="accountSortBy"
                icon="fa-sort-amount-down"
                icon-color="text-indigo-500"
                :options="sortOptions"
                placeholder="选择排序"
                @change="sortAccounts()"
              />
            </div>

            <!-- 平台筛选器 -->
            <div class="group relative min-w-[140px]">
              <div
                class="absolute -inset-0.5 rounded-lg bg-gradient-to-r from-blue-500 to-indigo-500 opacity-0 blur transition duration-300 group-hover:opacity-20"
              ></div>
              <CustomDropdown
                v-model="platformFilter"
                icon="fa-server"
                icon-color="text-blue-500"
                :options="platformOptions"
                placeholder="选择平台"
                @change="filterByPlatform"
              />
            </div>

            <!-- 分组筛选器 -->
            <div class="group relative min-w-[160px]">
              <div
                class="absolute -inset-0.5 rounded-lg bg-gradient-to-r from-purple-500 to-pink-500 opacity-0 blur transition duration-300 group-hover:opacity-20"
              ></div>
              <CustomDropdown
                v-model="groupFilter"
                icon="fa-layer-group"
                icon-color="text-purple-500"
                :options="groupOptions"
                placeholder="选择分组"
                @change="filterByGroup"
              />
            </div>

            <!-- 刷新按钮 -->
            <div class="relative">
              <el-tooltip
                content="刷新数据 (Ctrl/⌘+点击强制刷新所有缓存)"
                effect="dark"
                placement="bottom"
              >
                <button
                  class="group relative flex items-center justify-center gap-2 rounded-lg border border-gray-200 bg-white px-4 py-2 text-sm font-medium text-gray-700 shadow-sm transition-all duration-200 hover:border-gray-300 hover:shadow-md disabled:cursor-not-allowed disabled:opacity-50 dark:border-gray-600 dark:bg-gray-800 dark:text-gray-300 dark:hover:border-gray-500 sm:w-auto"
                  :disabled="accountsLoading"
                  @click.ctrl.exact="loadAccounts(true)"
                  @click.exact="loadAccounts(false)"
                  @click.meta.exact="loadAccounts(true)"
                >
                  <div
                    class="absolute -inset-0.5 rounded-lg bg-gradient-to-r from-green-500 to-teal-500 opacity-0 blur transition duration-300 group-hover:opacity-20"
                  ></div>
                  <i
                    :class="[
                      'fas relative text-green-500',
                      accountsLoading ? 'fa-spinner fa-spin' : 'fa-sync-alt'
                    ]"
                  />
                  <span class="relative">刷新</span>
                </button>
              </el-tooltip>
            </div>
          </div>

          <!-- 添加账户按钮 -->
          <button
            class="flex w-full items-center justify-center gap-2 rounded-lg bg-gradient-to-r from-green-500 to-green-600 px-5 py-2.5 text-sm font-medium text-white shadow-md transition-all duration-200 hover:from-green-600 hover:to-green-700 hover:shadow-lg sm:w-auto"
            @click.stop="openCreateAccountModal"
          >
            <i class="fas fa-plus"></i>
            <span>添加账户</span>
          </button>
        </div>
      </div>

      <div v-if="accountsLoading" class="py-12 text-center">
        <div class="loading-spinner mx-auto mb-4" />
        <p class="text-gray-500 dark:text-gray-400">正在加载账户...</p>
      </div>

      <div v-else-if="sortedAccounts.length === 0" class="py-12 text-center">
        <div
          class="mx-auto mb-4 flex h-16 w-16 items-center justify-center rounded-full bg-gray-100 dark:bg-gray-700"
        >
          <i class="fas fa-user-circle text-xl text-gray-400" />
        </div>
        <p class="text-lg text-gray-500 dark:text-gray-400">暂无账户</p>
        <p class="mt-2 text-sm text-gray-400 dark:text-gray-500">点击上方按钮添加您的第一个账户</p>
      </div>

      <!-- 桌面端表格视图 -->
      <div v-else class="table-container hidden md:block">
        <table class="w-full table-fixed">
          <thead class="bg-gray-50/80 backdrop-blur-sm dark:bg-gray-700/80">
            <tr>
              <th
                class="w-[22%] min-w-[180px] cursor-pointer px-3 py-4 text-left text-xs font-bold uppercase tracking-wider text-gray-700 hover:bg-gray-100 dark:text-gray-300 dark:hover:bg-gray-600"
                @click="sortAccounts('name')"
              >
                名称
                <i
                  v-if="accountsSortBy === 'name'"
                  :class="[
                    'fas',
                    accountsSortOrder === 'asc' ? 'fa-sort-up' : 'fa-sort-down',
                    'ml-1'
                  ]"
                />
                <i v-else class="fas fa-sort ml-1 text-gray-400" />
              </th>
              <th
                class="w-[15%] min-w-[120px] cursor-pointer px-3 py-4 text-left text-xs font-bold uppercase tracking-wider text-gray-700 hover:bg-gray-100 dark:text-gray-300 dark:hover:bg-gray-600"
                @click="sortAccounts('platform')"
              >
                平台/类型
                <i
                  v-if="accountsSortBy === 'platform'"
                  :class="[
                    'fas',
                    accountsSortOrder === 'asc' ? 'fa-sort-up' : 'fa-sort-down',
                    'ml-1'
                  ]"
                />
                <i v-else class="fas fa-sort ml-1 text-gray-400" />
              </th>
              <th
                class="w-[12%] min-w-[100px] cursor-pointer px-3 py-4 text-left text-xs font-bold uppercase tracking-wider text-gray-700 hover:bg-gray-100 dark:text-gray-300 dark:hover:bg-gray-600"
                @click="sortAccounts('status')"
              >
                状态
                <i
                  v-if="accountsSortBy === 'status'"
                  :class="[
                    'fas',
                    accountsSortOrder === 'asc' ? 'fa-sort-up' : 'fa-sort-down',
                    'ml-1'
                  ]"
                />
                <i v-else class="fas fa-sort ml-1 text-gray-400" />
              </th>
              <th
                class="w-[8%] min-w-[80px] cursor-pointer px-3 py-4 text-left text-xs font-bold uppercase tracking-wider text-gray-700 hover:bg-gray-100 dark:text-gray-300 dark:hover:bg-gray-600"
                @click="sortAccounts('priority')"
              >
                优先级
                <i
                  v-if="accountsSortBy === 'priority'"
                  :class="[
                    'fas',
                    accountsSortOrder === 'asc' ? 'fa-sort-up' : 'fa-sort-down',
                    'ml-1'
                  ]"
                />
                <i v-else class="fas fa-sort ml-1 text-gray-400" />
              </th>
              <th
                class="w-[10%] min-w-[100px] px-3 py-4 text-left text-xs font-bold uppercase tracking-wider text-gray-700 dark:text-gray-300"
              >
                代理
              </th>
              <th
                class="w-[10%] min-w-[90px] px-3 py-4 text-left text-xs font-bold uppercase tracking-wider text-gray-700 dark:text-gray-300"
              >
                今日使用
              </th>
              <th
                class="w-[10%] min-w-[100px] px-3 py-4 text-left text-xs font-bold uppercase tracking-wider text-gray-700 dark:text-gray-300"
              >
                <div class="flex items-center gap-2">
                  <span>会话窗口</span>
                  <el-tooltip placement="top">
                    <template #content>
                      <div class="space-y-2">
                        <div>会话窗口进度表示5小时窗口的时间进度</div>
                        <div class="space-y-1 text-xs">
                          <div class="flex items-center gap-2">
                            <div
                              class="h-2 w-16 rounded bg-gradient-to-r from-blue-500 to-indigo-600"
                            ></div>
                            <span>正常：请求正常处理</span>
                          </div>
                          <div class="flex items-center gap-2">
                            <div
                              class="h-2 w-16 rounded bg-gradient-to-r from-yellow-500 to-orange-500"
                            ></div>
                            <span>警告：接近限制</span>
                          </div>
                          <div class="flex items-center gap-2">
                            <div
                              class="h-2 w-16 rounded bg-gradient-to-r from-red-500 to-red-600"
                            ></div>
                            <span>拒绝：达到速率限制</span>
                          </div>
                        </div>
                      </div>
                    </template>
                    <i
                      class="fas fa-question-circle cursor-help text-xs text-gray-400 hover:text-gray-600 dark:text-gray-500 dark:hover:text-gray-400"
                    />
                  </el-tooltip>
                </div>
              </th>
              <th
                class="w-[8%] min-w-[80px] px-3 py-4 text-left text-xs font-bold uppercase tracking-wider text-gray-700 dark:text-gray-300"
              >
                最后使用
              </th>
              <th
                class="w-[15%] min-w-[180px] px-3 py-4 text-left text-xs font-bold uppercase tracking-wider text-gray-700 dark:text-gray-300"
              >
                操作
              </th>
            </tr>
          </thead>
          <tbody class="divide-y divide-gray-200/50 dark:divide-gray-600/50">
            <tr v-for="account in sortedAccounts" :key="account.id" class="table-row">
              <td class="px-3 py-4">
                <div class="flex items-center">
                  <div
                    class="mr-2 flex h-8 w-8 flex-shrink-0 items-center justify-center rounded-lg bg-gradient-to-br from-green-500 to-green-600"
                  >
                    <i class="fas fa-user-circle text-xs text-white" />
                  </div>
                  <div class="min-w-0">
                    <div class="flex items-center gap-2">
                      <div
                        class="truncate text-sm font-semibold text-gray-900 dark:text-gray-100"
                        :title="account.name"
                      >
                        {{ account.name }}
                      </div>
                      <span
                        v-if="account.accountType === 'dedicated'"
                        class="inline-flex items-center rounded-full bg-purple-100 px-2 py-0.5 text-xs font-medium text-purple-800"
                      >
                        <i class="fas fa-lock mr-1" />专属
                      </span>
                      <span
                        v-else-if="account.accountType === 'group'"
                        class="inline-flex items-center rounded-full bg-blue-100 px-2 py-0.5 text-xs font-medium text-blue-800"
                      >
                        <i class="fas fa-layer-group mr-1" />分组调度
                      </span>
                      <span
                        v-else
                        class="inline-flex items-center rounded-full bg-green-100 px-2 py-0.5 text-xs font-medium text-green-800"
                      >
                        <i class="fas fa-share-alt mr-1" />共享
                      </span>
                      <!-- 显示所有分组 -->
                      <span
                        v-for="group in account.groupInfos"
                        :key="group.id"
                        class="ml-1 inline-flex items-center rounded-full bg-gray-100 px-2 py-0.5 text-xs font-medium text-gray-600 dark:bg-gray-700 dark:text-gray-400"
                        :title="`所属分组: ${group.name}`"
                      >
                        <i class="fas fa-folder mr-1" />{{ group.name }}
                      </span>
                    </div>
                    <div
                      class="truncate text-xs text-gray-500 dark:text-gray-400"
                      :title="account.id"
                    >
                      {{ account.id }}
                    </div>
                  </div>
                </div>
              </td>
              <td class="px-3 py-4">
                <div class="flex items-center gap-1">
                  <!-- 平台图标和名称 -->
                  <div
                    v-if="account.platform === 'gemini'"
                    class="flex items-center gap-1.5 rounded-lg border border-yellow-200 bg-gradient-to-r from-yellow-100 to-amber-100 px-2.5 py-1"
                  >
                    <i class="fas fa-robot text-xs text-yellow-700" />
                    <span class="text-xs font-semibold text-yellow-800">Gemini</span>
                    <span class="mx-1 h-4 w-px bg-yellow-300" />
                    <span class="text-xs font-medium text-yellow-700">
                      {{ getGeminiAuthType() }}
                    </span>
                  </div>
                  <div
                    v-else-if="account.platform === 'claude-console'"
                    class="flex items-center gap-1.5 rounded-lg border border-purple-200 bg-gradient-to-r from-purple-100 to-pink-100 px-2.5 py-1"
                  >
                    <i class="fas fa-terminal text-xs text-purple-700" />
                    <span class="text-xs font-semibold text-purple-800">Console</span>
                    <span class="mx-1 h-4 w-px bg-purple-300" />
                    <span class="text-xs font-medium text-purple-700">API Key</span>
                  </div>
                  <div
                    v-else-if="account.platform === 'bedrock'"
                    class="flex items-center gap-1.5 rounded-lg border border-orange-200 bg-gradient-to-r from-orange-100 to-red-100 px-2.5 py-1"
                  >
                    <i class="fab fa-aws text-xs text-orange-700" />
                    <span class="text-xs font-semibold text-orange-800">Bedrock</span>
                    <span class="mx-1 h-4 w-px bg-orange-300" />
                    <span class="text-xs font-medium text-orange-700">AWS</span>
                  </div>
                  <div
                    v-else-if="account.platform === 'openai'"
                    class="flex items-center gap-1.5 rounded-lg border border-gray-700 bg-gray-100 bg-gradient-to-r from-gray-100 to-gray-100 px-2.5 py-1"
                  >
                    <div class="fa-openai" />
                    <span class="text-xs font-semibold text-gray-950">OpenAi</span>
                    <span class="mx-1 h-4 w-px bg-gray-400" />
                    <span class="text-xs font-medium text-gray-950">{{ getOpenAIAuthType() }}</span>
                  </div>
                  <div
                    v-else-if="account.platform === 'azure_openai'"
                    class="flex items-center gap-1.5 rounded-lg border border-blue-200 bg-gradient-to-r from-blue-100 to-cyan-100 px-2.5 py-1 dark:border-blue-700 dark:from-blue-900/20 dark:to-cyan-900/20"
                  >
                    <i class="fab fa-microsoft text-xs text-blue-700 dark:text-blue-400" />
                    <span class="text-xs font-semibold text-blue-800 dark:text-blue-300"
                      >Azure OpenAI</span
                    >
                    <span class="mx-1 h-4 w-px bg-blue-300 dark:bg-blue-600" />
                    <span class="text-xs font-medium text-blue-700 dark:text-blue-400"
                      >API Key</span
                    >
                  </div>
                  <div
                    v-else-if="account.platform === 'claude' || account.platform === 'claude-oauth'"
                    class="flex items-center gap-1.5 rounded-lg border border-indigo-200 bg-gradient-to-r from-indigo-100 to-blue-100 px-2.5 py-1"
                  >
                    <i class="fas fa-brain text-xs text-indigo-700" />
                    <span class="text-xs font-semibold text-indigo-800">{{
                      getClaudeAccountType(account)
                    }}</span>
                    <span class="mx-1 h-4 w-px bg-indigo-300" />
                    <span class="text-xs font-medium text-indigo-700">
                      {{ getClaudeAuthType(account) }}
                    </span>
                  </div>
                  <div
                    v-else
                    class="flex items-center gap-1.5 rounded-lg border border-gray-200 bg-gradient-to-r from-gray-100 to-gray-200 px-2.5 py-1"
                  >
                    <i class="fas fa-question text-xs text-gray-700" />
                    <span class="text-xs font-semibold text-gray-800">未知</span>
                  </div>
                </div>
              </td>
              <td class="whitespace-nowrap px-3 py-4">
                <div class="flex flex-col gap-1">
                  <span
                    :class="[
                      'inline-flex items-center rounded-full px-3 py-1 text-xs font-semibold',
                      account.status === 'blocked'
                        ? 'bg-orange-100 text-orange-800'
                        : account.status === 'unauthorized'
                          ? 'bg-red-100 text-red-800'
                          : account.isActive
                            ? 'bg-green-100 text-green-800'
                            : 'bg-red-100 text-red-800'
                    ]"
                  >
                    <div
                      :class="[
                        'mr-2 h-2 w-2 rounded-full',
                        account.status === 'blocked'
                          ? 'bg-orange-500'
                          : account.status === 'unauthorized'
                            ? 'bg-red-500'
                            : account.isActive
                              ? 'bg-green-500'
                              : 'bg-red-500'
                      ]"
                    />
                    {{
                      account.status === 'blocked'
                        ? '已封锁'
                        : account.status === 'unauthorized'
                          ? '异常'
                          : account.isActive
                            ? '正常'
                            : '异常'
                    }}
                  </span>
                  <span
                    v-if="
                      (account.rateLimitStatus && account.rateLimitStatus.isRateLimited) ||
                      account.rateLimitStatus === 'limited'
                    "
                    class="inline-flex items-center rounded-full bg-yellow-100 px-3 py-1 text-xs font-semibold text-yellow-800"
                  >
                    <i class="fas fa-exclamation-triangle mr-1" />
                    限流中
                    <span
                      v-if="
                        account.rateLimitStatus &&
                        typeof account.rateLimitStatus === 'object' &&
                        account.rateLimitStatus.minutesRemaining > 0
                      "
                      >({{ account.rateLimitStatus.minutesRemaining }}分钟)</span
                    >
                  </span>
                  <span
                    v-if="account.schedulable === false"
                    class="inline-flex items-center rounded-full bg-gray-100 px-3 py-1 text-xs font-semibold text-gray-700"
                  >
                    <i class="fas fa-pause-circle mr-1" />
                    不可调度
                    <el-tooltip
                      v-if="getSchedulableReason(account)"
                      :content="getSchedulableReason(account)"
                      effect="dark"
                      placement="top"
                    >
                      <i class="fas fa-question-circle ml-1 cursor-help text-gray-500" />
                    </el-tooltip>
                  </span>
                  <span
                    v-if="account.status === 'blocked' && account.errorMessage"
                    class="mt-1 max-w-xs truncate text-xs text-gray-500 dark:text-gray-400"
                    :title="account.errorMessage"
                  >
                    {{ account.errorMessage }}
                  </span>
                  <span
                    v-if="account.accountType === 'dedicated'"
                    class="text-xs text-gray-500 dark:text-gray-400"
                  >
                    绑定: {{ account.boundApiKeysCount || 0 }} 个API Key
                  </span>
                </div>
              </td>
              <td class="whitespace-nowrap px-3 py-4">
                <div
                  v-if="
                    account.platform === 'claude' ||
                    account.platform === 'claude-console' ||
                    account.platform === 'bedrock' ||
                    account.platform === 'gemini' ||
                    account.platform === 'openai' ||
                    account.platform === 'azure_openai'
                  "
                  class="flex items-center gap-2"
                >
                  <div class="h-2 w-16 rounded-full bg-gray-200">
                    <div
                      class="h-2 rounded-full bg-gradient-to-r from-green-500 to-blue-600 transition-all duration-300"
                      :style="{ width: 101 - (account.priority || 50) + '%' }"
                    />
                  </div>
                  <span class="min-w-[20px] text-xs font-medium text-gray-700 dark:text-gray-200">
                    {{ account.priority || 50 }}
                  </span>
                </div>
                <div v-else class="text-sm text-gray-400">
                  <span class="text-xs">N/A</span>
                </div>
              </td>
              <td class="px-3 py-4 text-sm text-gray-600">
                <div
                  v-if="formatProxyDisplay(account.proxy)"
                  class="break-all rounded bg-blue-50 px-2 py-1 font-mono text-xs"
                  :title="formatProxyDisplay(account.proxy)"
                >
                  {{ formatProxyDisplay(account.proxy) }}
                </div>
                <div v-else class="text-gray-400">无代理</div>
              </td>
              <td class="whitespace-nowrap px-3 py-4 text-sm">
                <div v-if="account.usage && account.usage.daily" class="space-y-1">
                  <div class="flex items-center gap-2">
                    <div class="h-2 w-2 rounded-full bg-blue-500" />
                    <span class="text-sm font-medium text-gray-900 dark:text-gray-100"
                      >{{ account.usage.daily.requests || 0 }} 次</span
                    >
                  </div>
                  <div class="flex items-center gap-2">
                    <div class="h-2 w-2 rounded-full bg-purple-500" />
                    <span class="text-xs text-gray-600 dark:text-gray-300"
                      >{{ formatNumber(account.usage.daily.allTokens || 0) }}M</span
                    >
                  </div>
                  <div class="flex items-center gap-2">
                    <div class="h-2 w-2 rounded-full bg-green-500" />
                    <span class="text-xs text-gray-600 dark:text-gray-300"
                      >${{ calculateDailyCost(account) }}</span
                    >
                  </div>
                  <div
                    v-if="account.usage.averages && account.usage.averages.rpm > 0"
                    class="text-xs text-gray-500 dark:text-gray-400"
                  >
                    平均 {{ account.usage.averages.rpm.toFixed(2) }} RPM
                  </div>
                </div>
                <div v-else class="text-xs text-gray-400">暂无数据</div>
              </td>
              <td class="whitespace-nowrap px-3 py-4">
                <div
                  v-if="
                    account.platform === 'claude' &&
                    account.sessionWindow &&
                    account.sessionWindow.hasActiveWindow
                  "
                  class="space-y-2"
                >
                  <!-- 使用统计在顶部 -->
                  <div
                    v-if="account.usage && account.usage.sessionWindow"
                    class="flex items-center gap-3 text-xs"
                  >
                    <div class="flex items-center gap-1">
                      <div class="h-1.5 w-1.5 rounded-full bg-purple-500" />
                      <span class="font-medium text-gray-900 dark:text-gray-100">
                        {{ formatNumber(account.usage.sessionWindow.totalTokens) }}M
                      </span>
                    </div>
                    <div class="flex items-center gap-1">
                      <div class="h-1.5 w-1.5 rounded-full bg-green-500" />
                      <span class="font-medium text-gray-900 dark:text-gray-100">
                        ${{ formatCost(account.usage.sessionWindow.totalCost) }}
                      </span>
                    </div>
                  </div>

                  <!-- 进度条 -->
                  <div class="flex items-center gap-2">
                    <div class="h-2 w-24 rounded-full bg-gray-200 dark:bg-gray-700">
                      <div
                        :class="[
                          'h-2 rounded-full transition-all duration-300',
                          getSessionProgressBarClass(account.sessionWindow.sessionWindowStatus)
                        ]"
                        :style="{ width: account.sessionWindow.progress + '%' }"
                      />
                    </div>
                    <span class="min-w-[32px] text-xs font-medium text-gray-700 dark:text-gray-200">
                      {{ account.sessionWindow.progress }}%
                    </span>
                  </div>

                  <!-- 时间信息 -->
                  <div class="text-xs text-gray-600 dark:text-gray-400">
                    <div>
                      {{
                        formatSessionWindow(
                          account.sessionWindow.windowStart,
                          account.sessionWindow.windowEnd
                        )
                      }}
                    </div>
                    <div
                      v-if="account.sessionWindow.remainingTime > 0"
                      class="font-medium text-indigo-600 dark:text-indigo-400"
                    >
                      剩余 {{ formatRemainingTime(account.sessionWindow.remainingTime) }}
                    </div>
                  </div>
                </div>
                <div v-else-if="account.platform === 'claude'" class="text-sm text-gray-400">
                  <i class="fas fa-minus" />
                </div>
                <div v-else class="text-sm text-gray-400">
                  <span class="text-xs">N/A</span>
                </div>
              </td>
              <td class="whitespace-nowrap px-3 py-4 text-sm text-gray-600 dark:text-gray-300">
                {{ formatLastUsed(account.lastUsedAt) }}
              </td>
              <td class="whitespace-nowrap px-3 py-4 text-sm font-medium">
                <div class="flex flex-wrap items-center gap-1">
                  <button
                    v-if="
                      account.platform === 'claude' &&
                      (account.status === 'unauthorized' ||
                        account.status !== 'active' ||
                        account.rateLimitStatus?.isRateLimited ||
                        account.rateLimitStatus === 'limited' ||
                        !account.isActive)
                    "
                    :class="[
                      'rounded px-2.5 py-1 text-xs font-medium transition-colors',
                      account.isResetting
                        ? 'cursor-not-allowed bg-gray-100 text-gray-400'
                        : 'bg-yellow-100 text-yellow-700 hover:bg-yellow-200'
                    ]"
                    :disabled="account.isResetting"
                    :title="account.isResetting ? '重置中...' : '重置所有异常状态'"
                    @click="resetAccountStatus(account)"
                  >
                    <i :class="['fas fa-redo', account.isResetting ? 'animate-spin' : '']" />
                    <span class="ml-1">重置状态</span>
                  </button>
                  <button
                    :class="[
                      'rounded px-2.5 py-1 text-xs font-medium transition-colors',
                      account.isTogglingSchedulable
                        ? 'cursor-not-allowed bg-gray-100 text-gray-400'
                        : account.schedulable
                          ? 'bg-green-100 text-green-700 hover:bg-green-200'
                          : 'bg-gray-100 text-gray-700 hover:bg-gray-200'
                    ]"
                    :disabled="account.isTogglingSchedulable"
                    :title="account.schedulable ? '点击禁用调度' : '点击启用调度'"
                    @click="toggleSchedulable(account)"
                  >
                    <i :class="['fas', account.schedulable ? 'fa-toggle-on' : 'fa-toggle-off']" />
                    <span class="ml-1">{{ account.schedulable ? '调度' : '停用' }}</span>
                  </button>
                  <button
                    class="rounded bg-blue-100 px-2.5 py-1 text-xs font-medium text-blue-700 transition-colors hover:bg-blue-200"
                    :title="'编辑账户'"
                    @click="editAccount(account)"
                  >
                    <i class="fas fa-edit" />
                    <span class="ml-1">编辑</span>
                  </button>
                  <button
                    class="rounded bg-red-100 px-2.5 py-1 text-xs font-medium text-red-700 transition-colors hover:bg-red-200"
                    :title="'删除账户'"
                    @click="deleteAccount(account)"
                  >
                    <i class="fas fa-trash" />
                    <span class="ml-1">删除</span>
                  </button>
                </div>
              </td>
            </tr>
          </tbody>
        </table>
      </div>

      <!-- 移动端卡片视图 -->
      <div v-if="!accountsLoading && sortedAccounts.length > 0" class="space-y-3 md:hidden">
        <div
          v-for="account in sortedAccounts"
          :key="account.id"
          class="card p-4 transition-shadow hover:shadow-lg"
        >
          <!-- 卡片头部 -->
          <div class="mb-3 flex items-start justify-between">
            <div class="flex items-center gap-3">
              <div
                :class="[
                  'flex h-10 w-10 flex-shrink-0 items-center justify-center rounded-lg',
                  account.platform === 'claude'
                    ? 'bg-gradient-to-br from-purple-500 to-purple-600'
                    : account.platform === 'bedrock'
                      ? 'bg-gradient-to-br from-orange-500 to-red-600'
                      : account.platform === 'azure_openai'
                        ? 'bg-gradient-to-br from-blue-500 to-cyan-600'
                        : account.platform === 'openai'
                          ? 'bg-gradient-to-br from-gray-600 to-gray-700'
                          : 'bg-gradient-to-br from-blue-500 to-blue-600'
                ]"
              >
                <i
                  :class="[
                    'text-sm text-white',
                    account.platform === 'claude'
                      ? 'fas fa-brain'
                      : account.platform === 'bedrock'
                        ? 'fab fa-aws'
                        : account.platform === 'azure_openai'
                          ? 'fab fa-microsoft'
                          : account.platform === 'openai'
                            ? 'fas fa-openai'
                            : 'fas fa-robot'
                  ]"
                />
              </div>
              <div>
                <h4 class="text-sm font-semibold text-gray-900">
                  {{ account.name || account.email }}
                </h4>
                <div class="mt-0.5 flex items-center gap-2">
                  <span class="text-xs text-gray-500 dark:text-gray-400">{{
                    account.platform
                  }}</span>
                  <span class="text-xs text-gray-400">|</span>
                  <span class="text-xs text-gray-500 dark:text-gray-400">{{ account.type }}</span>
                </div>
              </div>
            </div>
            <span
              :class="[
                'inline-flex items-center rounded-full px-2 py-1 text-xs font-semibold',
                getAccountStatusClass(account)
              ]"
            >
              <div
                :class="['mr-1.5 h-1.5 w-1.5 rounded-full', getAccountStatusDotClass(account)]"
              />
              {{ getAccountStatusText(account) }}
            </span>
          </div>

          <!-- 使用统计 -->
          <div class="mb-3 grid grid-cols-2 gap-3">
            <div>
              <p class="text-xs text-gray-500 dark:text-gray-400">今日使用</p>
              <div class="space-y-1">
                <div class="flex items-center gap-1.5">
                  <div class="h-1.5 w-1.5 rounded-full bg-blue-500" />
                  <p class="text-sm font-semibold text-gray-900 dark:text-gray-100">
                    {{ account.usage?.daily?.requests || 0 }} 次
                  </p>
                </div>
                <div class="flex items-center gap-1.5">
                  <div class="h-1.5 w-1.5 rounded-full bg-purple-500" />
                  <p class="text-xs text-gray-600 dark:text-gray-400">
                    {{ formatNumber(account.usage?.daily?.allTokens || 0) }}M
                  </p>
                </div>
                <div class="flex items-center gap-1.5">
                  <div class="h-1.5 w-1.5 rounded-full bg-green-500" />
                  <p class="text-xs text-gray-600 dark:text-gray-400">
                    ${{ calculateDailyCost(account) }}
                  </p>
                </div>
              </div>
            </div>
            <div>
              <p class="text-xs text-gray-500 dark:text-gray-400">会话窗口</p>
              <div v-if="account.usage && account.usage.sessionWindow" class="space-y-1">
                <div class="flex items-center gap-1.5">
                  <div class="h-1.5 w-1.5 rounded-full bg-purple-500" />
                  <p class="text-sm font-semibold text-gray-900 dark:text-gray-100">
                    {{ formatNumber(account.usage.sessionWindow.totalTokens) }}M
                  </p>
                </div>
                <div class="flex items-center gap-1.5">
                  <div class="h-1.5 w-1.5 rounded-full bg-green-500" />
                  <p class="text-xs text-gray-600 dark:text-gray-400">
                    ${{ formatCost(account.usage.sessionWindow.totalCost) }}
                  </p>
                </div>
              </div>
              <div v-else class="text-sm font-semibold text-gray-400">-</div>
            </div>
          </div>

          <!-- 状态信息 -->
          <div class="mb-3 space-y-2">
            <!-- 会话窗口 -->
            <div
              v-if="
                account.platform === 'claude' &&
                account.sessionWindow &&
                account.sessionWindow.hasActiveWindow
              "
              class="space-y-1.5 rounded-lg bg-gray-50 p-2 dark:bg-gray-700"
            >
              <div class="flex items-center justify-between text-xs">
                <div class="flex items-center gap-1">
                  <span class="font-medium text-gray-600 dark:text-gray-300">会话窗口</span>
                  <el-tooltip
                    content="会话窗口进度不代表使用量，仅表示距离下一个5小时窗口的剩余时间"
                    placement="top"
                  >
                    <i
                      class="fas fa-question-circle cursor-help text-xs text-gray-400 hover:text-gray-600"
                    />
                  </el-tooltip>
                </div>
                <span class="font-medium text-gray-700 dark:text-gray-200">
                  {{ account.sessionWindow.progress }}%
                </span>
              </div>
              <div class="h-2 w-full overflow-hidden rounded-full bg-gray-200 dark:bg-gray-600">
                <div
                  :class="[
                    'h-full transition-all duration-300',
                    getSessionProgressBarClass(account.sessionWindow.sessionWindowStatus)
                  ]"
                  :style="{ width: account.sessionWindow.progress + '%' }"
                />
              </div>
              <div class="flex items-center justify-between text-xs">
                <span class="text-gray-500 dark:text-gray-400">
                  {{
                    formatSessionWindow(
                      account.sessionWindow.windowStart,
                      account.sessionWindow.windowEnd
                    )
                  }}
                </span>
                <span
                  v-if="account.sessionWindow.remainingTime > 0"
                  class="font-medium text-indigo-600"
                >
                  剩余 {{ formatRemainingTime(account.sessionWindow.remainingTime) }}
                </span>
                <span v-else class="text-gray-500"> 已结束 </span>
              </div>
            </div>

            <!-- 最后使用时间 -->
            <div class="flex items-center justify-between text-xs">
              <span class="text-gray-500 dark:text-gray-400">最后使用</span>
              <span class="text-gray-700 dark:text-gray-200">
                {{ account.lastUsedAt ? formatRelativeTime(account.lastUsedAt) : '从未使用' }}
              </span>
            </div>

            <!-- 代理配置 -->
            <div
              v-if="account.proxyConfig && account.proxyConfig.type !== 'none'"
              class="flex items-center justify-between text-xs"
            >
              <span class="text-gray-500 dark:text-gray-400">代理</span>
              <span class="text-gray-700 dark:text-gray-200">
                {{ account.proxyConfig.type.toUpperCase() }}
              </span>
            </div>

            <!-- 调度优先级 -->
            <div class="flex items-center justify-between text-xs">
              <span class="text-gray-500 dark:text-gray-400">优先级</span>
              <span class="font-medium text-gray-700 dark:text-gray-200">
                {{ account.priority || 50 }}
              </span>
            </div>
          </div>

          <!-- 操作按钮 -->
          <div class="mt-3 flex gap-2 border-t border-gray-100 pt-3">
            <button
              class="flex flex-1 items-center justify-center gap-1 rounded-lg px-3 py-2 text-xs transition-colors"
              :class="
                account.schedulable
                  ? 'bg-gray-50 text-gray-600 hover:bg-gray-100'
                  : 'bg-green-50 text-green-600 hover:bg-green-100'
              "
              :disabled="account.isTogglingSchedulable"
              @click="toggleSchedulable(account)"
            >
              <i :class="['fas', account.schedulable ? 'fa-pause' : 'fa-play']" />
              {{ account.schedulable ? '暂停' : '启用' }}
            </button>

            <button
              class="flex-1 rounded-lg bg-gray-50 px-3 py-2 text-xs text-gray-600 transition-colors hover:bg-gray-100"
              @click="editAccount(account)"
            >
              <i class="fas fa-edit mr-1" />
              编辑
            </button>

            <button
              class="rounded-lg bg-red-50 px-3 py-2 text-xs text-red-600 transition-colors hover:bg-red-100"
              @click="deleteAccount(account)"
            >
              <i class="fas fa-trash" />
            </button>
          </div>
        </div>
      </div>
    </div>

    <!-- 添加账户模态框 -->
    <AccountForm
      v-if="showCreateAccountModal"
      @close="showCreateAccountModal = false"
      @success="handleCreateSuccess"
    />

    <!-- 编辑账户模态框 -->
    <AccountForm
      v-if="showEditAccountModal"
      :account="editingAccount"
      @close="showEditAccountModal = false"
      @success="handleEditSuccess"
    />

    <!-- 确认弹窗 -->
    <ConfirmModal
      :cancel-text="confirmOptions.cancelText"
      :confirm-text="confirmOptions.confirmText"
      :message="confirmOptions.message"
      :show="showConfirmModal"
      :title="confirmOptions.title"
      @cancel="handleCancel"
      @confirm="handleConfirm"
    />
  </div>
</template>

<script setup>
import { ref, computed, onMounted, watch } from 'vue'
import { showToast } from '@/utils/toast'
import { apiClient } from '@/config/api'
import { useConfirm } from '@/composables/useConfirm'
import AccountForm from '@/components/accounts/AccountForm.vue'
import ConfirmModal from '@/components/common/ConfirmModal.vue'
import CustomDropdown from '@/components/common/CustomDropdown.vue'

// 使用确认弹窗
const { showConfirmModal, confirmOptions, showConfirm, handleConfirm, handleCancel } = useConfirm()

// 数据状态
const accounts = ref([])
const accountsLoading = ref(false)
const accountSortBy = ref('name')
const accountsSortBy = ref('')
const accountsSortOrder = ref('asc')
const apiKeys = ref([])
const accountGroups = ref([])
const groupFilter = ref('all')
const platformFilter = ref('all')

// 缓存状态标志
const apiKeysLoaded = ref(false)
const groupsLoaded = ref(false)
const groupMembersLoaded = ref(false)
const accountGroupMap = ref(new Map()) // Map<accountId, Array<groupInfo>>

// 下拉选项数据
const sortOptions = ref([
  { value: 'name', label: '按名称排序', icon: 'fa-font' },
  { value: 'dailyTokens', label: '按今日Token排序', icon: 'fa-coins' },
  { value: 'dailyRequests', label: '按今日请求数排序', icon: 'fa-chart-line' },
  { value: 'totalTokens', label: '按总Token排序', icon: 'fa-database' },
  { value: 'lastUsed', label: '按最后使用排序', icon: 'fa-clock' }
])

const platformOptions = ref([
  { value: 'all', label: '所有平台', icon: 'fa-globe' },
  { value: 'claude', label: 'Claude', icon: 'fa-brain' },
  { value: 'claude-console', label: 'Claude Console', icon: 'fa-terminal' },
  { value: 'gemini', label: 'Gemini', icon: 'fa-google' },
  { value: 'openai', label: 'OpenAi', icon: 'fa-openai' },
  { value: 'azure_openai', label: 'Azure OpenAI', icon: 'fab fa-microsoft' },
  { value: 'bedrock', label: 'Bedrock', icon: 'fab fa-aws' }
])

const groupOptions = computed(() => {
  const options = [
    { value: 'all', label: '所有账户', icon: 'fa-globe' },
    { value: 'ungrouped', label: '未分组账户', icon: 'fa-user' }
  ]
  accountGroups.value.forEach((group) => {
    options.push({
      value: group.id,
      label: `${group.name} (${group.platform === 'claude' ? 'Claude' : group.platform === 'gemini' ? 'Gemini' : 'OpenAI'})`,
      icon:
        group.platform === 'claude'
          ? 'fa-brain'
          : group.platform === 'gemini'
            ? 'fa-robot'
            : 'fa-openai'
    })
  })
  return options
})

// 模态框状态
const showCreateAccountModal = ref(false)
const showEditAccountModal = ref(false)
const editingAccount = ref(null)

// 计算排序后的账户列表
const sortedAccounts = computed(() => {
  const sourceAccounts = accounts.value
  if (!accountsSortBy.value) return sourceAccounts

  const sorted = [...sourceAccounts].sort((a, b) => {
    let aVal = a[accountsSortBy.value]
    let bVal = b[accountsSortBy.value]

    // 处理统计数据
    if (accountsSortBy.value === 'dailyTokens') {
      aVal = a.usage?.daily?.allTokens || 0
      bVal = b.usage?.daily?.allTokens || 0
    } else if (accountsSortBy.value === 'dailyRequests') {
      aVal = a.usage?.daily?.requests || 0
      bVal = b.usage?.daily?.requests || 0
    } else if (accountsSortBy.value === 'totalTokens') {
      aVal = a.usage?.total?.allTokens || 0
      bVal = b.usage?.total?.allTokens || 0
    }

    // 处理最后使用时间
    if (accountsSortBy.value === 'lastUsed') {
      aVal = a.lastUsedAt ? new Date(a.lastUsedAt).getTime() : 0
      bVal = b.lastUsedAt ? new Date(b.lastUsedAt).getTime() : 0
    }

    // 处理状态
    if (accountsSortBy.value === 'status') {
      aVal = a.isActive ? 1 : 0
      bVal = b.isActive ? 1 : 0
    }

    if (aVal < bVal) return accountsSortOrder.value === 'asc' ? -1 : 1
    if (aVal > bVal) return accountsSortOrder.value === 'asc' ? 1 : -1
    return 0
  })

  return sorted
})

// 加载账户列表
const loadAccounts = async (forceReload = false) => {
  accountsLoading.value = true
  try {
<<<<<<< HEAD
    // 检查是否选择了特定分组
    if (groupFilter.value && groupFilter.value !== 'all' && groupFilter.value !== 'ungrouped') {
      // 直接调用分组成员接口
      const response = await apiClient.get(`/admin/account-groups/${groupFilter.value}/members`)
      if (response.success) {
        // 分组成员接口已经包含了完整的账户信息，直接使用
        accounts.value = response.data
        accountsLoading.value = false
        return
      }
    }

    // 构建查询参数（用于其他筛选情况）
=======
    // 构建查询参数（移除分组参数，因为在前端处理）
>>>>>>> 1165427d
    const params = {}
    if (platformFilter.value !== 'all') {
      params.platform = platformFilter.value
    }
<<<<<<< HEAD
    if (groupFilter.value === 'ungrouped') {
      params.groupId = groupFilter.value
    }
=======
>>>>>>> 1165427d

    // 根据平台筛选决定需要请求哪些接口
    const requests = []

    if (platformFilter.value === 'all') {
      // 请求所有平台
      requests.push(
        apiClient.get('/admin/claude-accounts', { params }),
        apiClient.get('/admin/claude-console-accounts', { params }),
        apiClient.get('/admin/bedrock-accounts', { params }),
        apiClient.get('/admin/gemini-accounts', { params }),
        apiClient.get('/admin/openai-accounts', { params }),
        apiClient.get('/admin/azure-openai-accounts', { params })
      )
    } else {
      // 只请求指定平台，其他平台设为null占位
      switch (platformFilter.value) {
        case 'claude':
          requests.push(
            apiClient.get('/admin/claude-accounts', { params }),
            Promise.resolve({ success: true, data: [] }), // claude-console 占位
            Promise.resolve({ success: true, data: [] }), // bedrock 占位
            Promise.resolve({ success: true, data: [] }), // gemini 占位
            Promise.resolve({ success: true, data: [] }), // openai 占位
            Promise.resolve({ success: true, data: [] }) // azure-openai 占位
          )
          break
        case 'claude-console':
          requests.push(
            Promise.resolve({ success: true, data: [] }), // claude 占位
            apiClient.get('/admin/claude-console-accounts', { params }),
            Promise.resolve({ success: true, data: [] }), // bedrock 占位
            Promise.resolve({ success: true, data: [] }), // gemini 占位
            Promise.resolve({ success: true, data: [] }), // openai 占位
            Promise.resolve({ success: true, data: [] }) // azure-openai 占位
          )
          break
        case 'bedrock':
          requests.push(
            Promise.resolve({ success: true, data: [] }), // claude 占位
            Promise.resolve({ success: true, data: [] }), // claude-console 占位
            apiClient.get('/admin/bedrock-accounts', { params }),
            Promise.resolve({ success: true, data: [] }), // gemini 占位
            Promise.resolve({ success: true, data: [] }), // openai 占位
            Promise.resolve({ success: true, data: [] }) // azure-openai 占位
          )
          break
        case 'gemini':
          requests.push(
            Promise.resolve({ success: true, data: [] }), // claude 占位
            Promise.resolve({ success: true, data: [] }), // claude-console 占位
            Promise.resolve({ success: true, data: [] }), // bedrock 占位
            apiClient.get('/admin/gemini-accounts', { params }),
            Promise.resolve({ success: true, data: [] }), // openai 占位
            Promise.resolve({ success: true, data: [] }) // azure-openai 占位
          )
          break
        case 'openai':
          requests.push(
            Promise.resolve({ success: true, data: [] }), // claude 占位
            Promise.resolve({ success: true, data: [] }), // claude-console 占位
            Promise.resolve({ success: true, data: [] }), // bedrock 占位
            Promise.resolve({ success: true, data: [] }), // gemini 占位
            apiClient.get('/admin/openai-accounts', { params }),
            Promise.resolve({ success: true, data: [] }) // azure-openai 占位
          )
          break
        case 'azure_openai':
          requests.push(
            Promise.resolve({ success: true, data: [] }), // claude 占位
            Promise.resolve({ success: true, data: [] }), // claude-console 占位
            Promise.resolve({ success: true, data: [] }), // bedrock 占位
            Promise.resolve({ success: true, data: [] }), // gemini 占位
            Promise.resolve({ success: true, data: [] }), // openai 占位
            apiClient.get('/admin/azure-openai-accounts', { params })
<<<<<<< HEAD
          )
          break
        default:
          // 默认情况下返回空数组
          requests.push(
            Promise.resolve({ success: true, data: [] }),
            Promise.resolve({ success: true, data: [] }),
            Promise.resolve({ success: true, data: [] }),
            Promise.resolve({ success: true, data: [] }),
            Promise.resolve({ success: true, data: [] }),
            Promise.resolve({ success: true, data: [] })
=======
>>>>>>> 1165427d
          )
          break
      }
    }

    // 使用缓存机制加载 API Keys 和分组数据
    await Promise.all([loadApiKeys(forceReload), loadAccountGroups(forceReload)])

    // 后端账户API已经包含分组信息，不需要单独加载分组成员关系
    // await loadGroupMembers(forceReload)

    const [claudeData, claudeConsoleData, bedrockData, geminiData, openaiData, azureOpenaiData] =
      await Promise.all(requests)

    const allAccounts = []

    if (claudeData.success) {
      const claudeAccounts = (claudeData.data || []).map((acc) => {
        // 计算每个Claude账户绑定的API Key数量
        const boundApiKeysCount = apiKeys.value.filter(
          (key) => key.claudeAccountId === acc.id
        ).length
        // 后端已经包含了groupInfos，直接使用
        return { ...acc, platform: 'claude', boundApiKeysCount }
      })
      allAccounts.push(...claudeAccounts)
    }

    if (claudeConsoleData.success) {
      const claudeConsoleAccounts = (claudeConsoleData.data || []).map((acc) => {
        // Claude Console账户暂时不支持直接绑定
        // 后端已经包含了groupInfos，直接使用
        return { ...acc, platform: 'claude-console', boundApiKeysCount: 0 }
      })
      allAccounts.push(...claudeConsoleAccounts)
    }

    if (bedrockData.success) {
      const bedrockAccounts = (bedrockData.data || []).map((acc) => {
        // Bedrock账户暂时不支持直接绑定
        // 后端已经包含了groupInfos，直接使用
        return { ...acc, platform: 'bedrock', boundApiKeysCount: 0 }
      })
      allAccounts.push(...bedrockAccounts)
    }

    if (geminiData.success) {
      const geminiAccounts = (geminiData.data || []).map((acc) => {
        // 计算每个Gemini账户绑定的API Key数量
        const boundApiKeysCount = apiKeys.value.filter(
          (key) => key.geminiAccountId === acc.id
        ).length
        // 后端已经包含了groupInfos，直接使用
        return { ...acc, platform: 'gemini', boundApiKeysCount }
      })
      allAccounts.push(...geminiAccounts)
    }
    if (openaiData.success) {
      const openaiAccounts = (openaiData.data || []).map((acc) => {
        // 计算每个OpenAI账户绑定的API Key数量
        const boundApiKeysCount = apiKeys.value.filter(
          (key) => key.openaiAccountId === acc.id
        ).length
        // 后端已经包含了groupInfos，直接使用
        return { ...acc, platform: 'openai', boundApiKeysCount }
      })
      allAccounts.push(...openaiAccounts)
    }
    if (azureOpenaiData && azureOpenaiData.success) {
      const azureOpenaiAccounts = (azureOpenaiData.data || []).map((acc) => {
        // 计算每个Azure OpenAI账户绑定的API Key数量
        const boundApiKeysCount = apiKeys.value.filter(
          (key) => key.azureOpenaiAccountId === acc.id
        ).length
        // 后端已经包含了groupInfos，直接使用
        return { ...acc, platform: 'azure_openai', boundApiKeysCount }
      })
      allAccounts.push(...azureOpenaiAccounts)
    }

    // 根据分组筛选器过滤账户
    let filteredAccounts = allAccounts
    if (groupFilter.value !== 'all') {
      if (groupFilter.value === 'ungrouped') {
        // 筛选未分组的账户（没有 groupInfos 或 groupInfos 为空数组）
        filteredAccounts = allAccounts.filter((account) => {
          return !account.groupInfos || account.groupInfos.length === 0
        })
      } else {
        // 筛选属于特定分组的账户
        filteredAccounts = allAccounts.filter((account) => {
          if (!account.groupInfos || account.groupInfos.length === 0) {
            return false
          }
          // 检查账户是否属于选中的分组
          return account.groupInfos.some((group) => group.id === groupFilter.value)
        })
      }
    }

    accounts.value = filteredAccounts
  } catch (error) {
    showToast('加载账户失败', 'error')
  } finally {
    accountsLoading.value = false
  }
}

// 排序账户
const sortAccounts = (field) => {
  if (field) {
    if (accountsSortBy.value === field) {
      accountsSortOrder.value = accountsSortOrder.value === 'asc' ? 'desc' : 'asc'
    } else {
      accountsSortBy.value = field
      accountsSortOrder.value = 'asc'
    }
  }
}

// 格式化数字（与原版保持一致）
const formatNumber = (num) => {
  if (num === null || num === undefined) return '0'
  const number = Number(num)
  if (number >= 1000000) {
    return (number / 1000000).toFixed(2)
  } else if (number >= 1000) {
    return (number / 1000000).toFixed(4)
  }
  return (number / 1000000).toFixed(6)
}

// 格式化最后使用时间
const formatLastUsed = (dateString) => {
  if (!dateString) return '从未使用'

  const date = new Date(dateString)
  const now = new Date()
  const diff = now - date

  if (diff < 60000) return '刚刚'
  if (diff < 3600000) return `${Math.floor(diff / 60000)} 分钟前`
  if (diff < 86400000) return `${Math.floor(diff / 3600000)} 小时前`
  if (diff < 604800000) return `${Math.floor(diff / 86400000)} 天前`

  return date.toLocaleDateString('zh-CN')
}

// 加载API Keys列表（缓存版本）
const loadApiKeys = async (forceReload = false) => {
  if (!forceReload && apiKeysLoaded.value) {
    return // 使用缓存数据
  }

  try {
    const response = await apiClient.get('/admin/api-keys')
    if (response.success) {
      apiKeys.value = response.data || []
      apiKeysLoaded.value = true
    }
  } catch (error) {
    console.error('Failed to load API keys:', error)
  }
}

// 加载账户分组列表（缓存版本）
const loadAccountGroups = async (forceReload = false) => {
  if (!forceReload && groupsLoaded.value) {
    return // 使用缓存数据
  }

  try {
    const response = await apiClient.get('/admin/account-groups')
    if (response.success) {
      accountGroups.value = response.data || []
      groupsLoaded.value = true
    }
  } catch (error) {
    console.error('Failed to load account groups:', error)
  }
}

// 清空缓存的函数
const clearCache = () => {
  apiKeysLoaded.value = false
  groupsLoaded.value = false
  groupMembersLoaded.value = false
  accountGroupMap.value.clear()
}

// 按平台筛选账户
const filterByPlatform = () => {
  loadAccounts()
}

// 按分组筛选账户
const filterByGroup = () => {
  loadAccounts()
}

// 格式化代理信息显示
const formatProxyDisplay = (proxy) => {
  if (!proxy || !proxy.host || !proxy.port) return null

  // 缩短类型名称
  const typeShort = proxy.type === 'socks5' ? 'S5' : proxy.type.toUpperCase()

  // 缩短主机名（如果太长）
  let host = proxy.host
  if (host.length > 15) {
    host = host.substring(0, 12) + '...'
  }

  let display = `${typeShort}://${host}:${proxy.port}`

  // 如果有用户名密码，添加认证信息（部分隐藏）
  if (proxy.username) {
    display = `${typeShort}://***@${host}:${proxy.port}`
  }

  return display
}

// 格式化会话窗口时间
const formatSessionWindow = (windowStart, windowEnd) => {
  if (!windowStart || !windowEnd) return '--'

  const start = new Date(windowStart)
  const end = new Date(windowEnd)

  const startHour = start.getHours().toString().padStart(2, '0')
  const startMin = start.getMinutes().toString().padStart(2, '0')
  const endHour = end.getHours().toString().padStart(2, '0')
  const endMin = end.getMinutes().toString().padStart(2, '0')

  return `${startHour}:${startMin} - ${endHour}:${endMin}`
}

// 格式化剩余时间
const formatRemainingTime = (minutes) => {
  if (!minutes || minutes <= 0) return '已结束'

  const hours = Math.floor(minutes / 60)
  const mins = minutes % 60

  if (hours > 0) {
    return `${hours}小时${mins}分钟`
  }
  return `${mins}分钟`
}

// 打开创建账户模态框
const openCreateAccountModal = () => {
  showCreateAccountModal.value = true
}

// 编辑账户
const editAccount = (account) => {
  editingAccount.value = account
  showEditAccountModal.value = true
}

// 删除账户
const deleteAccount = async (account) => {
  // 检查是否有API Key绑定到此账号
  const boundKeysCount = apiKeys.value.filter(
    (key) =>
      key.claudeAccountId === account.id ||
      key.geminiAccountId === account.id ||
      key.openaiAccountId === account.id
  ).length

  if (boundKeysCount > 0) {
    showToast(
      `无法删除此账号，有 ${boundKeysCount} 个API Key绑定到此账号，请先解绑所有API Key`,
      'error'
    )
    return
  }

  const confirmed = await showConfirm(
    '删除账户',
    `确定要删除账户 "${account.name}" 吗？\n\n此操作不可恢复。`,
    '删除',
    '取消'
  )

  if (!confirmed) return

  try {
    let endpoint
    if (account.platform === 'claude') {
      endpoint = `/admin/claude-accounts/${account.id}`
    } else if (account.platform === 'claude-console') {
      endpoint = `/admin/claude-console-accounts/${account.id}`
    } else if (account.platform === 'bedrock') {
      endpoint = `/admin/bedrock-accounts/${account.id}`
    } else if (account.platform === 'openai') {
      endpoint = `/admin/openai-accounts/${account.id}`
    } else if (account.platform === 'azure_openai') {
      endpoint = `/admin/azure-openai-accounts/${account.id}`
    } else {
      endpoint = `/admin/gemini-accounts/${account.id}`
    }

    const data = await apiClient.delete(endpoint)

    if (data.success) {
      showToast('账户已删除', 'success')
      // 清空分组成员缓存，因为账户可能从分组中移除
      groupMembersLoaded.value = false
      loadAccounts()
    } else {
      showToast(data.message || '删除失败', 'error')
    }
  } catch (error) {
    showToast('删除失败', 'error')
  }
}

// 重置账户状态
const resetAccountStatus = async (account) => {
  if (account.isResetting) return

  let confirmed = false
  if (window.showConfirm) {
    confirmed = await window.showConfirm(
      '重置账户状态',
      '确定要重置此账户的所有异常状态吗？这将清除限流状态、401错误计数等所有异常标记。',
      '确定重置',
      '取消'
    )
  } else {
    confirmed = confirm('确定要重置此账户的所有异常状态吗？')
  }

  if (!confirmed) return

  try {
    account.isResetting = true
    const data = await apiClient.post(`/admin/claude-accounts/${account.id}/reset-status`)

    if (data.success) {
      showToast('账户状态已重置', 'success')
      // 强制刷新，绕过前端缓存，确保最终一致性
      loadAccounts(true)
    } else {
      showToast(data.message || '状态重置失败', 'error')
    }
  } catch (error) {
    showToast('状态重置失败', 'error')
  } finally {
    account.isResetting = false
  }
}

// 切换调度状态
const toggleSchedulable = async (account) => {
  if (account.isTogglingSchedulable) return

  try {
    account.isTogglingSchedulable = true

    let endpoint
    if (account.platform === 'claude') {
      endpoint = `/admin/claude-accounts/${account.id}/toggle-schedulable`
    } else if (account.platform === 'claude-console') {
      endpoint = `/admin/claude-console-accounts/${account.id}/toggle-schedulable`
    } else if (account.platform === 'bedrock') {
      endpoint = `/admin/bedrock-accounts/${account.id}/toggle-schedulable`
    } else if (account.platform === 'gemini') {
      endpoint = `/admin/gemini-accounts/${account.id}/toggle-schedulable`
    } else if (account.platform === 'openai') {
      endpoint = `/admin/openai-accounts/${account.id}/toggle-schedulable`
    } else if (account.platform === 'azure_openai') {
      endpoint = `/admin/azure-openai-accounts/${account.id}/toggle-schedulable`
    } else {
      showToast('该账户类型暂不支持调度控制', 'warning')
      return
    }

    const data = await apiClient.put(endpoint)

    if (data.success) {
      account.schedulable = data.schedulable
      showToast(data.schedulable ? '已启用调度' : '已禁用调度', 'success')
    } else {
      showToast(data.message || '操作失败', 'error')
    }
  } catch (error) {
    showToast('切换调度状态失败', 'error')
  } finally {
    account.isTogglingSchedulable = false
  }
}

// 处理创建成功
const handleCreateSuccess = () => {
  showCreateAccountModal.value = false
  showToast('账户创建成功', 'success')
  // 清空缓存，因为可能涉及分组关系变化
  clearCache()
  loadAccounts()
}

// 处理编辑成功
const handleEditSuccess = () => {
  showEditAccountModal.value = false
  showToast('账户更新成功', 'success')
  // 清空分组成员缓存，因为账户类型和分组可能发生变化
  groupMembersLoaded.value = false
  loadAccounts()
}

// 获取 Claude 账号的添加方式
const getClaudeAuthType = (account) => {
  // 基于 lastRefreshAt 判断：如果为空说明是 Setup Token（不能刷新），否则是 OAuth
  if (!account.lastRefreshAt || account.lastRefreshAt === '') {
    return 'Setup' // 缩短显示文本
  }
  return 'OAuth'
}

// 获取 Gemini 账号的添加方式
const getGeminiAuthType = () => {
  // Gemini 统一显示 OAuth
  return 'OAuth'
}

// 获取 OpenAI 账号的添加方式
const getOpenAIAuthType = () => {
  // OpenAI 统一显示 OAuth
  return 'OAuth'
}

// 获取 Claude 账号类型显示
const getClaudeAccountType = (account) => {
  // 如果有订阅信息
  if (account.subscriptionInfo) {
    try {
      // 如果 subscriptionInfo 是字符串，尝试解析
      const info =
        typeof account.subscriptionInfo === 'string'
          ? JSON.parse(account.subscriptionInfo)
          : account.subscriptionInfo

      // 添加调试日志
      console.log('Account subscription info:', {
        accountName: account.name,
        subscriptionInfo: info,
        hasClaudeMax: info.hasClaudeMax,
        hasClaudePro: info.hasClaudePro
      })

      // 根据 has_claude_max 和 has_claude_pro 判断
      if (info.hasClaudeMax === true) {
        return 'Claude Max'
      } else if (info.hasClaudePro === true) {
        return 'Claude Pro'
      } else {
        return 'Claude Free'
      }
    } catch (e) {
      // 解析失败，返回默认值
      console.error('Failed to parse subscription info:', e)
      return 'Claude'
    }
  }

  // 没有订阅信息，保持原有显示
  console.log('No subscription info for account:', account.name)
  return 'Claude'
}

// 获取停止调度的原因
const getSchedulableReason = (account) => {
  if (account.schedulable !== false) return null

  // Claude Console 账户的错误状态
  if (account.platform === 'claude-console') {
    if (account.status === 'unauthorized') {
      return 'API Key无效或已过期（401错误）'
    }
    if (account.overloadStatus === 'overloaded') {
      return '服务过载（529错误）'
    }
    if (account.rateLimitStatus === 'limited') {
      return '触发限流（429错误）'
    }
    if (account.status === 'blocked' && account.errorMessage) {
      return account.errorMessage
    }
  }

  // Claude 官方账户的错误状态
  if (account.platform === 'claude') {
    if (account.status === 'unauthorized') {
      return '认证失败（401错误）'
    }
    if (account.status === 'error' && account.errorMessage) {
      return account.errorMessage
    }
    if (account.isRateLimited) {
      return '触发限流（429错误）'
    }
    // 自动停止调度的原因
    if (account.stoppedReason) {
      return account.stoppedReason
    }
  }

  // 通用原因
  if (account.stoppedReason) {
    return account.stoppedReason
  }
  if (account.errorMessage) {
    return account.errorMessage
  }

  // 默认为手动停止
  return '手动停止调度'
}

// 获取账户状态文本
const getAccountStatusText = (account) => {
  // 检查是否被封锁
  if (account.status === 'blocked') return '已封锁'
  // 检查是否未授权（401错误）
  if (account.status === 'unauthorized') return '异常'
  // 检查是否限流
  if (
    account.isRateLimited ||
    account.status === 'rate_limited' ||
    (account.rateLimitStatus && account.rateLimitStatus.isRateLimited) ||
    account.rateLimitStatus === 'limited'
  )
    return '限流中'
  // 检查是否错误
  if (account.status === 'error' || !account.isActive) return '错误'
  // 检查是否可调度
  if (account.schedulable === false) return '已暂停'
  // 否则正常
  return '正常'
}

// 获取账户状态样式类
const getAccountStatusClass = (account) => {
  if (account.status === 'blocked') {
    return 'bg-red-100 text-red-800'
  }
  if (account.status === 'unauthorized') {
    return 'bg-red-100 text-red-800'
  }
  if (
    account.isRateLimited ||
    account.status === 'rate_limited' ||
    (account.rateLimitStatus && account.rateLimitStatus.isRateLimited) ||
    account.rateLimitStatus === 'limited'
  ) {
    return 'bg-orange-100 text-orange-800'
  }
  if (account.status === 'error' || !account.isActive) {
    return 'bg-red-100 text-red-800'
  }
  if (account.schedulable === false) {
    return 'bg-gray-100 text-gray-800'
  }
  return 'bg-green-100 text-green-800'
}

// 获取账户状态点样式类
const getAccountStatusDotClass = (account) => {
  if (account.status === 'blocked') {
    return 'bg-red-500'
  }
  if (account.status === 'unauthorized') {
    return 'bg-red-500'
  }
  if (
    account.isRateLimited ||
    account.status === 'rate_limited' ||
    (account.rateLimitStatus && account.rateLimitStatus.isRateLimited) ||
    account.rateLimitStatus === 'limited'
  ) {
    return 'bg-orange-500'
  }
  if (account.status === 'error' || !account.isActive) {
    return 'bg-red-500'
  }
  if (account.schedulable === false) {
    return 'bg-gray-500'
  }
  return 'bg-green-500'
}

// 获取会话窗口百分比
// const getSessionWindowPercentage = (account) => {
//   if (!account.sessionWindow) return 100
//   const { remaining, total } = account.sessionWindow
//   if (!total || total === 0) return 100
//   return Math.round((remaining / total) * 100)
// }

// 格式化相对时间
const formatRelativeTime = (dateString) => {
  return formatLastUsed(dateString)
}

// 获取会话窗口进度条的样式类
const getSessionProgressBarClass = (status) => {
  // 根据状态返回不同的颜色类，包含防御性检查
  if (!status) {
    // 无状态信息时默认为蓝色
    return 'bg-gradient-to-r from-blue-500 to-indigo-600'
  }

  // 转换为小写进行比较，避免大小写问题
  const normalizedStatus = String(status).toLowerCase()

  if (normalizedStatus === 'rejected') {
    // 被拒绝 - 红色
    return 'bg-gradient-to-r from-red-500 to-red-600'
  } else if (normalizedStatus === 'allowed_warning') {
    // 警告状态 - 橙色/黄色
    return 'bg-gradient-to-r from-yellow-500 to-orange-500'
  } else {
    // 正常状态（allowed 或其他） - 蓝色
    return 'bg-gradient-to-r from-blue-500 to-indigo-600'
  }
}

// 格式化费用显示
const formatCost = (cost) => {
  if (!cost || cost === 0) return '0.0000'
  if (cost < 0.0001) return cost.toExponential(2)
  if (cost < 0.01) return cost.toFixed(6)
  if (cost < 1) return cost.toFixed(4)
  return cost.toFixed(2)
}

// 计算每日费用（使用后端返回的精确费用数据）
const calculateDailyCost = (account) => {
  if (!account.usage || !account.usage.daily) return '0.0000'

  // 如果后端已经返回了计算好的费用，直接使用
  if (account.usage.daily.cost !== undefined) {
    return formatCost(account.usage.daily.cost)
  }

  // 如果后端没有返回费用（旧版本），返回0
  return '0.0000'
}

// 切换调度状态
// const toggleDispatch = async (account) => {
//   await toggleSchedulable(account)
// }

// 监听排序选择变化
watch(accountSortBy, (newVal) => {
  const fieldMap = {
    name: 'name',
    dailyTokens: 'dailyTokens',
    dailyRequests: 'dailyRequests',
    totalTokens: 'totalTokens',
    lastUsed: 'lastUsed'
  }

  if (fieldMap[newVal]) {
    sortAccounts(fieldMap[newVal])
  }
})

onMounted(() => {
  // 首次加载时强制刷新所有数据
  loadAccounts(true)
})
</script>

<style scoped>
.table-container {
  overflow-x: auto;
  border-radius: 12px;
  border: 1px solid rgba(0, 0, 0, 0.05);
}

.table-row {
  transition: all 0.2s ease;
}

.table-row:hover {
  background-color: rgba(0, 0, 0, 0.02);
}

.loading-spinner {
  width: 24px;
  height: 24px;
  border: 2px solid #e5e7eb;
  border-top: 2px solid #3b82f6;
  border-radius: 50%;
  animation: spin 1s linear infinite;
}

@keyframes spin {
  0% {
    transform: rotate(0deg);
  }
  100% {
    transform: rotate(360deg);
  }
}
.accounts-container {
  min-height: calc(100vh - 300px);
}

.table-container {
  overflow-x: auto;
  border-radius: 12px;
  border: 1px solid rgba(0, 0, 0, 0.05);
}

.table-row {
  transition: all 0.2s ease;
}

.table-row:hover {
  background-color: rgba(0, 0, 0, 0.02);
}
</style><|MERGE_RESOLUTION|>--- conflicted
+++ resolved
@@ -1025,7 +1025,6 @@
 const loadAccounts = async (forceReload = false) => {
   accountsLoading.value = true
   try {
-<<<<<<< HEAD
     // 检查是否选择了特定分组
     if (groupFilter.value && groupFilter.value !== 'all' && groupFilter.value !== 'ungrouped') {
       // 直接调用分组成员接口
@@ -1039,19 +1038,13 @@
     }
 
     // 构建查询参数（用于其他筛选情况）
-=======
-    // 构建查询参数（移除分组参数，因为在前端处理）
->>>>>>> 1165427d
     const params = {}
     if (platformFilter.value !== 'all') {
       params.platform = platformFilter.value
     }
-<<<<<<< HEAD
     if (groupFilter.value === 'ungrouped') {
       params.groupId = groupFilter.value
     }
-=======
->>>>>>> 1165427d
 
     // 根据平台筛选决定需要请求哪些接口
     const requests = []
@@ -1127,7 +1120,6 @@
             Promise.resolve({ success: true, data: [] }), // gemini 占位
             Promise.resolve({ success: true, data: [] }), // openai 占位
             apiClient.get('/admin/azure-openai-accounts', { params })
-<<<<<<< HEAD
           )
           break
         default:
@@ -1139,8 +1131,6 @@
             Promise.resolve({ success: true, data: [] }),
             Promise.resolve({ success: true, data: [] }),
             Promise.resolve({ success: true, data: [] })
-=======
->>>>>>> 1165427d
           )
           break
       }
